--- conflicted
+++ resolved
@@ -1,5 +1,4 @@
 {
-<<<<<<< HEAD
  "cells": [
   {
    "cell_type": "markdown",
@@ -55,69 +54,12 @@
    "display_name": "Python 3",
    "language": "python",
    "name": "python3"
-=======
-  "cells": [
-    {
-      "cell_type": "markdown",
-      "metadata": {},
-      "source": [
-        "# Circuit Trace Demo\n",
-        "Use `rg-tracer trace` to materialise circuit traces for a run."
-      ]
-    },
-    {
-      "cell_type": "markdown",
-      "metadata": {},
-      "source": [
-        "## Attribution Delta Panel\n",
-        "Use attribution metrics to contextualise circuit traces across training phases."
-      ]
-    },
-    {
-      "cell_type": "code",
-      "execution_count": null,
-      "metadata": {},
-      "outputs": [],
-      "source": [
-        "NO_ATTR_RUNS_MSG = 'No runs with attribution metrics found; execute a self-play run first.'\n",
-        "\n",
-        "import json\n",
-        "from pathlib import Path\n",
-        "\n",
-        "run_dir = Path('runs').resolve()\n",
-        "if not run_dir.exists() or not run_dir.is_dir():\n",
-        "    raise RuntimeError(NO_ATTR_RUNS_MSG)\n",
-        "existing = sorted(\n",
-        "    path\n",
-        "    for path in run_dir.iterdir()\n",
-        "    if path.is_dir() and (path / 'attr_metrics.jsonl').exists()\n",
-        ")\n",
-        "if not existing:\n",
-        "    raise RuntimeError(NO_ATTR_RUNS_MSG)\n",
-        "latest = existing[-1]\n",
-        "metrics_path = latest / 'attr_metrics.jsonl'\n",
-        "records = [\n",
-        "    json.loads(line)\n",
-        "    for line in metrics_path.read_text(encoding='utf8').splitlines()\n",
-        "    if line.strip()\n",
-        "]\n",
-        "top_3 = sorted(records, key=lambda item: item['delta_alignment'], reverse=True)[:3]\n",
-        "top_3\n"
-      ]
-    }
-  ],
-  "metadata": {
-    "kernelspec": {
-      "display_name": "Python 3",
-      "language": "python",
-      "name": "python3"
-    },
-    "language_info": {
-      "name": "python",
-      "version": "3.10"
-    }
->>>>>>> 37a760e4
   },
-  "nbformat": 4,
-  "nbformat_minor": 5
+  "language_info": {
+   "name": "python",
+   "version": "3.10"
+  }
+ },
+ "nbformat": 4,
+ "nbformat_minor": 5
 }