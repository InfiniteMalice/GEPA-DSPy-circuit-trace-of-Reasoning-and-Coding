{
 "cells": [
  {
   "cell_type": "markdown",
   "metadata": {},
   "source": [
    "# Circuit Trace Demo\n",
    "Use `rg-tracer trace` to materialise circuit traces for a run."
   ]
  },
  {
   "cell_type": "markdown",
   "metadata": {},
   "source": [
    "## Attribution Delta Panel\n",
    "Use attribution metrics to contextualise circuit traces across training phases."
   ]
  },
  {
   "cell_type": "code",
   "execution_count": null,
   "metadata": {},
   "outputs": [],
   "source": [
    "import json\n",
    "from pathlib import Path\n",
    "\n",
    "run_dir = Path('runs').resolve()\n",
    "existing = sorted(run_dir.glob('*'))\n",
    "if not existing:\n",
    "    raise RuntimeError('No runs found; execute a self-play run first.')\n",
    "latest = existing[-1]\n",
    "metrics_path = latest / 'attr_metrics.jsonl'\n",
    "if not metrics_path.exists():\n",
    "    raise RuntimeError(f'Attribution metrics file not found at {metrics_path}')\n",
    "records = [\n",
    "    json.loads(line)\n",
    "    for line in metrics_path.read_text(encoding='utf8').splitlines()\n",
    "    if line.strip()\n",
    "]\n",
    "top_3 = sorted(records, key=lambda item: item['delta_alignment'], reverse=True)[:3]\n",
    "top_3\n"
<<<<<<< HEAD
=======
   ]
  },
  {
   "cell_type": "markdown",
   "metadata": {},
   "source": [
    "## Attribution Delta Panel\n",
    "Use attribution metrics to contextualise circuit traces across training phases."
   ]
  },
  {
   "cell_type": "code",
   "execution_count": null,
   "metadata": {},
   "outputs": [],
   "source": [
    "import json\n",
    "from pathlib import Path\n",
    "\n",
    "run_dir = Path('runs').resolve()\n",
    "existing = sorted(run_dir.glob('*'))\n",
    "if not existing:\n",
    "    raise RuntimeError('No runs found; execute a self-play run first.')\n",
    "latest = existing[-1]\n",
    "metrics_path = latest / 'attr_metrics.jsonl'\n",
    "records = [json.loads(line) for line in metrics_path.read_text().splitlines() if line]\n",
    "sorted(records, key=lambda item: item['delta_alignment'], reverse=True)[:3]"
>>>>>>> 2eedd992
   ]
  }
 ],
 "metadata": {
  "kernelspec": {
   "display_name": "Python 3",
   "language": "python",
   "name": "python3"
  },
  "language_info": {
   "name": "python",
   "version": "3.10"
  }
 },
 "nbformat": 4,
 "nbformat_minor": 5
}<|MERGE_RESOLUTION|>--- conflicted
+++ resolved
@@ -40,8 +40,6 @@
     "]\n",
     "top_3 = sorted(records, key=lambda item: item['delta_alignment'], reverse=True)[:3]\n",
     "top_3\n"
-<<<<<<< HEAD
-=======
    ]
   },
   {
@@ -69,7 +67,6 @@
     "metrics_path = latest / 'attr_metrics.jsonl'\n",
     "records = [json.loads(line) for line in metrics_path.read_text().splitlines() if line]\n",
     "sorted(records, key=lambda item: item['delta_alignment'], reverse=True)[:3]"
->>>>>>> 2eedd992
    ]
   }
  ],
