--- conflicted
+++ resolved
@@ -41,11 +41,7 @@
     "metrics_path = latest / 'attr_metrics.jsonl'",
     "records = [",
     "    json.loads(line)",
-<<<<<<< HEAD
     "    for line in metrics_path.read_text(encoding='utf-8').splitlines()",
-=======
-    "    for line in metrics_path.read_text(encoding='utf8').splitlines()",
->>>>>>> 90269529
     "    if line.strip()",
     "]",
     "top_3 = sorted(records, key=lambda item: item['delta_alignment'], reverse=True)[:3]",
