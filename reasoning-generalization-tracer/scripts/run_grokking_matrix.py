"""Run attribution-aware grokking experiments across a configuration matrix."""

from __future__ import annotations

import argparse
import hashlib
import itertools
import json
import math
import numbers
import warnings
from collections.abc import Iterable, Mapping
from datetime import datetime, timezone
from pathlib import Path

from rg_tracer.attribution import graphs as attr_graphs
from rg_tracer.attribution import metrics as attr_metrics

REGULARISATION = ["no_wd", "wd"]
STABILITY = ["softmax", "stablemax"]
GRADIENT = ["off", "perpend_grad_on"]
REASONING = ["sft_only", "srl_pretrain_then_sft"]
PHASES = ["pre_overfit", "overfit", "pre_grok", "post_grok"]


def _combo_name(combo: Mapping[str, str]) -> str:
    return "_".join(f"{key}={value}" for key, value in sorted(combo.items()))


def _build_combo_grid() -> Iterable[Mapping[str, str]]:
    keys = ["regularisation", "stability", "gradient", "reasoning"]
    values = [REGULARISATION, STABILITY, GRADIENT, REASONING]
    for combo in itertools.product(*values):
        yield dict(zip(keys, combo, strict=True))


def _extract_phase_graphs(combo_digest: int, combo_name: str) -> list[Mapping[str, object]]:
    backend = attr_graphs.get_backend("null")
    graphs: list[Mapping[str, object]] = []
    for index, phase in enumerate(PHASES):
        payload = {
            "task_id": f"phase_{phase}_{combo_digest}",
            "tokens": [index, combo_digest],
            "phase": phase,
            "probe_index": index,
        }
        phase_key = f"{combo_digest}_{combo_name}_{phase}_{index}"
        phase_seed = int(hashlib.sha256(phase_key.encode("utf8")).hexdigest(), 16) % 10_000
        graph = attr_graphs.extract_graph(
            model=None,
            inputs=payload,
            backend=backend,
            seed=phase_seed,
        )
        graphs.append(graph)
    return graphs


def _summarise_metrics(
    graphs: list[Mapping[str, object]],
) -> dict[str, object]:
    metrics = {
        "sparsity": attr_metrics.path_sparsity(graphs),
        "avg_path_length": attr_metrics.average_path_length(graphs),
        "branching_factor": attr_metrics.average_branching_factor(graphs),
        "repeatability": attr_metrics.repeatability(graphs),
        "delta_sparsity": attr_metrics.delta_sparsity(graphs),
        "delta_repeatability": attr_metrics.delta_repeatability(graphs),
    }
    # Concept annotations are not part of the matrix sweep, so mark alignment
    # deltas as unavailable rather than returning a wall of zeros.
    metrics["delta_alignment"] = None
    return {
        key: (
            float(value)
<<<<<<< HEAD
            if (
                isinstance(value, numbers.Real)
                and not isinstance(value, bool)
                and math.isfinite(float(value))
            )
=======
            if isinstance(value, numbers.Real) and not isinstance(value, bool)
>>>>>>> 6423cf0d
            else value
        )
        for key, value in metrics.items()
    }


def _write_cell_artifacts(
    cell_dir: Path,
    graphs: list[Mapping[str, object]],
    metrics: Mapping[str, object],
) -> None:
    cell_dir.mkdir(parents=True, exist_ok=True)
    for graph, phase in zip(graphs, PHASES, strict=True):
        with (cell_dir / f"{phase}_graph.json").open("w", encoding="utf8") as handle:
            json.dump(graph, handle, indent=2)
    with (cell_dir / "metrics.json").open("w", encoding="utf8") as handle:
        json.dump(dict(metrics), handle, indent=2)
        handle.write("\n")


def _write_summary(
    summary_path: Path,
    rows: list[tuple[str, Mapping[str, object]]],
) -> None:
    with summary_path.open("w", encoding="utf8") as handle:
        header = (
            "| Setting | ΔAlign (if available) | ΔRepeat | ΔSparsity | "
            "Path | Branch | Repeat |\n"
        )
        separator = (
            "| ------- | --------------------- | -------- | ---------- | "
            "---- | ------ | ------ |\n"
        )
        handle.write(header)
        handle.write(separator)
        for name, metrics in rows:
            align_value = metrics.get("delta_alignment")
<<<<<<< HEAD
            if (
                isinstance(align_value, numbers.Real)
                and not isinstance(align_value, bool)
                and math.isfinite(float(align_value))
            ):
=======
            if isinstance(align_value, numbers.Real) and not isinstance(align_value, bool):
>>>>>>> 6423cf0d
                align_display = f"{align_value:.3f}"
            else:
                align_display = "n/a"
            repeat = metrics.get("delta_repeatability")
            repeat_display = (
                f"{repeat:.3f}"
<<<<<<< HEAD
                if (
                    isinstance(repeat, numbers.Real)
                    and not isinstance(repeat, bool)
                    and math.isfinite(float(repeat))
                )
=======
                if isinstance(repeat, numbers.Real) and not isinstance(repeat, bool)
>>>>>>> 6423cf0d
                else "n/a"
            )
            sparsity_val = metrics.get("delta_sparsity")
            sparsity_display = (
                f"{sparsity_val:.3f}"
<<<<<<< HEAD
                if (
                    isinstance(sparsity_val, numbers.Real)
                    and not isinstance(sparsity_val, bool)
                    and math.isfinite(float(sparsity_val))
                )
=======
                if isinstance(sparsity_val, numbers.Real) and not isinstance(sparsity_val, bool)
>>>>>>> 6423cf0d
                else "n/a"
            )
            path_val = metrics.get("avg_path_length")
            path_display = (
                f"{path_val:.3f}"
<<<<<<< HEAD
                if (
                    isinstance(path_val, numbers.Real)
                    and not isinstance(path_val, bool)
                    and math.isfinite(float(path_val))
                )
=======
                if isinstance(path_val, numbers.Real) and not isinstance(path_val, bool)
>>>>>>> 6423cf0d
                else "n/a"
            )
            branch_val = metrics.get("branching_factor")
            branch_display = (
                f"{branch_val:.3f}"
<<<<<<< HEAD
                if (
                    isinstance(branch_val, numbers.Real)
                    and not isinstance(branch_val, bool)
                    and math.isfinite(float(branch_val))
                )
=======
                if isinstance(branch_val, numbers.Real) and not isinstance(branch_val, bool)
>>>>>>> 6423cf0d
                else "n/a"
            )
            rep_val = metrics.get("repeatability")
            rep_display = (
                f"{rep_val:.3f}"
<<<<<<< HEAD
                if (
                    isinstance(rep_val, numbers.Real)
                    and not isinstance(rep_val, bool)
                    and math.isfinite(float(rep_val))
                )
                else "n/a"
            )
            row_text = (
                f"| {name} | {align_display} | {repeat_display} | "
                f"{sparsity_display} | {path_display} | "
                f"{branch_display} | {rep_display} |\n"
            )
=======
                if isinstance(rep_val, numbers.Real) and not isinstance(rep_val, bool)
                else "n/a"
            )
            row_text = (
                f"| {name} | {align_display} | {repeat_display} | "
                f"{sparsity_display} | {path_display} | "
                f"{branch_display} | {rep_display} |\n"
            )
>>>>>>> 6423cf0d
            handle.write(row_text)


def run_matrix(
    *,
    output_dir: Path,
    limit: int | None = None,
) -> Path:
    timestamp = datetime.now(timezone.utc).strftime("%Y%m%d_%H%M%S")
    root = output_dir / f"grokking_matrix_{timestamp}"
    root.mkdir(parents=True, exist_ok=True)
    rows: list[tuple[str, Mapping[str, object]]] = []
    total_cells = len(REGULARISATION) * len(STABILITY) * len(GRADIENT) * len(REASONING)
    if limit is not None and limit < 0:
        raise ValueError("limit must be non-negative")
    if limit == 0:
        warnings.warn("--limit=0 produces an empty matrix run", RuntimeWarning, stacklevel=2)
    max_cells = min(total_cells, limit) if limit is not None else total_cells
    for idx, combo in enumerate(_build_combo_grid()):
        if idx >= max_cells:
            break
        name = _combo_name(combo)
        digest_text = hashlib.sha256(name.encode("utf8")).hexdigest()
        combo_digest = int(digest_text, 16) % (2**32)
        seed = (combo_digest ^ idx) % 10_000
        print(f"Processing cell {idx + 1}/{max_cells}: {name}", flush=True)
        graphs = _extract_phase_graphs(combo_digest, name)
        metrics = _summarise_metrics(graphs)
        # ``seed`` is recorded for bookkeeping; phase seeds incorporate the
        # combo digest directly inside ``_extract_phase_graphs``.
        metrics_with_seed = {**metrics, "seed": seed}
        cell_dir = root / name
        _write_cell_artifacts(cell_dir, graphs, metrics_with_seed)
        rows.append((name, metrics_with_seed))
    _write_summary(root / "summary.md", rows)
    return root


def parse_args(argv: list[str] | None = None) -> argparse.Namespace:
    parser = argparse.ArgumentParser(description=__doc__)
    parser.add_argument(
        "--output",
        default="runs/matrix",
        help="Directory for experiment outputs",
<<<<<<< HEAD
    )
    parser.add_argument(
        "--limit",
        type=int,
        help="Optional limit on number of matrix cells",
=======
>>>>>>> 6423cf0d
    )
    parser.add_argument("--limit", type=int, help="Optional limit on number of matrix cells")
    return parser.parse_args(argv)


def main(argv: list[str] | None = None) -> None:
    args = parse_args(argv)
    output_dir = Path(args.output).resolve()
    run_dir = run_matrix(output_dir=output_dir, limit=args.limit)
    print(json.dumps({"run_dir": str(run_dir)}))


if __name__ == "__main__":  # pragma: no cover
    main()<|MERGE_RESOLUTION|>--- conflicted
+++ resolved
@@ -73,15 +73,11 @@
     return {
         key: (
             float(value)
-<<<<<<< HEAD
             if (
                 isinstance(value, numbers.Real)
                 and not isinstance(value, bool)
                 and math.isfinite(float(value))
             )
-=======
-            if isinstance(value, numbers.Real) and not isinstance(value, bool)
->>>>>>> 6423cf0d
             else value
         )
         for key, value in metrics.items()
@@ -119,78 +115,57 @@
         handle.write(separator)
         for name, metrics in rows:
             align_value = metrics.get("delta_alignment")
-<<<<<<< HEAD
             if (
                 isinstance(align_value, numbers.Real)
                 and not isinstance(align_value, bool)
                 and math.isfinite(float(align_value))
             ):
-=======
-            if isinstance(align_value, numbers.Real) and not isinstance(align_value, bool):
->>>>>>> 6423cf0d
                 align_display = f"{align_value:.3f}"
             else:
                 align_display = "n/a"
             repeat = metrics.get("delta_repeatability")
             repeat_display = (
                 f"{repeat:.3f}"
-<<<<<<< HEAD
                 if (
                     isinstance(repeat, numbers.Real)
                     and not isinstance(repeat, bool)
                     and math.isfinite(float(repeat))
                 )
-=======
-                if isinstance(repeat, numbers.Real) and not isinstance(repeat, bool)
->>>>>>> 6423cf0d
                 else "n/a"
             )
             sparsity_val = metrics.get("delta_sparsity")
             sparsity_display = (
                 f"{sparsity_val:.3f}"
-<<<<<<< HEAD
                 if (
                     isinstance(sparsity_val, numbers.Real)
                     and not isinstance(sparsity_val, bool)
                     and math.isfinite(float(sparsity_val))
                 )
-=======
-                if isinstance(sparsity_val, numbers.Real) and not isinstance(sparsity_val, bool)
->>>>>>> 6423cf0d
                 else "n/a"
             )
             path_val = metrics.get("avg_path_length")
             path_display = (
                 f"{path_val:.3f}"
-<<<<<<< HEAD
                 if (
                     isinstance(path_val, numbers.Real)
                     and not isinstance(path_val, bool)
                     and math.isfinite(float(path_val))
                 )
-=======
-                if isinstance(path_val, numbers.Real) and not isinstance(path_val, bool)
->>>>>>> 6423cf0d
                 else "n/a"
             )
             branch_val = metrics.get("branching_factor")
             branch_display = (
                 f"{branch_val:.3f}"
-<<<<<<< HEAD
                 if (
                     isinstance(branch_val, numbers.Real)
                     and not isinstance(branch_val, bool)
                     and math.isfinite(float(branch_val))
                 )
-=======
-                if isinstance(branch_val, numbers.Real) and not isinstance(branch_val, bool)
->>>>>>> 6423cf0d
                 else "n/a"
             )
             rep_val = metrics.get("repeatability")
             rep_display = (
                 f"{rep_val:.3f}"
-<<<<<<< HEAD
                 if (
                     isinstance(rep_val, numbers.Real)
                     and not isinstance(rep_val, bool)
@@ -203,16 +178,6 @@
                 f"{sparsity_display} | {path_display} | "
                 f"{branch_display} | {rep_display} |\n"
             )
-=======
-                if isinstance(rep_val, numbers.Real) and not isinstance(rep_val, bool)
-                else "n/a"
-            )
-            row_text = (
-                f"| {name} | {align_display} | {repeat_display} | "
-                f"{sparsity_display} | {path_display} | "
-                f"{branch_display} | {rep_display} |\n"
-            )
->>>>>>> 6423cf0d
             handle.write(row_text)
 
 
@@ -257,14 +222,11 @@
         "--output",
         default="runs/matrix",
         help="Directory for experiment outputs",
-<<<<<<< HEAD
     )
     parser.add_argument(
         "--limit",
         type=int,
         help="Optional limit on number of matrix cells",
-=======
->>>>>>> 6423cf0d
     )
     parser.add_argument("--limit", type=int, help="Optional limit on number of matrix cells")
     return parser.parse_args(argv)
