--- conflicted
+++ resolved
@@ -79,33 +79,13 @@
     # deltas as unavailable rather than returning a wall of zeros.
     metrics["delta_alignment"] = None
     return {
-<<<<<<< HEAD
         key: (float(value) if _is_displayable_numeric(value) else value)
-=======
-        key: (
-            float(value)
-            if (
-                isinstance(value, numbers.Real)
-                and not isinstance(value, bool)
-                and math.isfinite(float(value))
-            )
-            else value
-        )
->>>>>>> 8f85e4e5
         for key, value in metrics.items()
     }
 
 
 def _format_metric(value: object, decimals: int = 3) -> str:
-<<<<<<< HEAD
     if _is_displayable_numeric(value):
-=======
-    if (
-        isinstance(value, numbers.Real)
-        and not isinstance(value, bool)
-        and math.isfinite(float(value))
-    ):
->>>>>>> 8f85e4e5
         return f"{value:.{decimals}f}"
     return "n/a"
 
