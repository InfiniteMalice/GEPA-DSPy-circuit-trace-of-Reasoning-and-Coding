"""Three-step academic pipeline culminating in a Bayesian position."""

from __future__ import annotations

import json
from collections.abc import Iterable as IterableABC
from pathlib import Path
from statistics import mean
from typing import Dict, List, Mapping, Sequence

from ..abstention import ABSTENTION_THRESHOLD
from ..humanities import HumanitiesProfile, evaluate_profile, load_profiles
from ..semantics import SemanticTag, verify_chain
from .bayes import Likelihood, Prior, BayesianPosition, compute_posterior


def _load_records(path: str | Path) -> List[Mapping[str, object]]:
    records: List[Mapping[str, object]] = []
    with Path(path).open("r", encoding="utf8") as handle:
        for line in handle:
            if line.strip():
                records.append(json.loads(line))
    return records


def _iter_tag_labels(entry: Mapping[str, object]) -> Iterable[str]:
    """Yield clean tag labels from ``entry``.

    ``entry["tags"]`` may be a single string or any iterable of strings. Other
    payload shapes are treated as empty. Non-string elements are filtered out to
    guarantee downstream consumers always receive string labels.
    """
    raw_tags = entry.get("tags", [])
    if isinstance(raw_tags, str):
        values: Iterable[object] = [raw_tags]
    elif isinstance(raw_tags, IterableABC):
        values = raw_tags
    else:
        values = []
    for label in values:
        if isinstance(label, str):
            yield label


def _count_tag(report_tags: Sequence[Mapping[str, object]], tag: SemanticTag) -> int:
<<<<<<< HEAD
    return sum(
        1 for entry in report_tags if any(label == tag.value for label in _iter_tag_labels(entry))
    )
=======
    return sum(1 for entry in report_tags if tag.value in set(_iter_tag_labels(entry)))
>>>>>>> 764ed0df


def _grade_ratio(value: float) -> float:
    value = max(0.0, min(1.0, float(value)))
    if value >= 0.8:
        return 0.98
    if value >= 0.5:
        return 0.9
    if value > 0.0:
        return 0.75
    return 0.2


def _build_metrics(report: Mapping[str, object]) -> Dict[str, Dict[str, float]]:
    metrics: Dict[str, Dict[str, float]] = {}
    fallacy_flags = float(report.get("fallacy_flags", 0))
    neutral = float(report.get("neutrality_balance", 0.0))
    citation = float(report.get("citation_coverage", 0.0))
    quote_presence_value = report.get("quote_presence")
    if quote_presence_value is None:
        quote_presence_value = report.get("quote_integrity")
    if quote_presence_value is None:
        quote_presence_value = report.get("quotes")
    quote_presence = float(quote_presence_value or 0.0)
    counter = float(report.get("counterevidence_ratio", 0.0))
    hedge = float(report.get("hedge_rate", 0.0))
    fact_free = float(report.get("fact_free_ratio", 0.0))
    contradiction = float(report.get("contradiction_rate", 0.0))
    entailed = float(report.get("entailed_steps_pct", 0.0))
    schema = float(report.get("schema_consistency_pct", 0.0))
    fallacy_ratio = 1.0 / (1.0 + fallacy_flags)
    combined_sources = max(citation, quote_presence)
    metrics["source_handling"] = {
        "positive": _grade_ratio(citation),
        "coverage": _grade_ratio(combined_sources),
        "penalties": float(report.get("misquote_penalty", 0)),
    }
    metrics["interpretive_fidelity"] = {
        "positive": _grade_ratio(1 - fact_free),
        "coverage": _grade_ratio(counter),
        "penalties": float(report.get("quote_ooc_penalty", 0)),
    }
    metrics["historiography_context"] = {
        "positive": _grade_ratio(schema),
        "coverage": _grade_ratio(neutral),
    }
    metrics["causal_discipline"] = {
        "positive": _grade_ratio(1 - contradiction),
        "coverage": _grade_ratio(1 - fact_free),
        "penalties": float(report.get("causality_penalty", 0)),
    }
    metrics["triangulation"] = {
        "positive": _grade_ratio(citation),
        "coverage": _grade_ratio(counter),
    }
    metrics["normative_positive_sep"] = {
        "positive": _grade_ratio(hedge),
        "coverage": _grade_ratio(1 - fact_free),
        "penalties": float(report.get("is_ought_penalty", 0)),
    }
    metrics["uncertainty_calibration"] = {
        "positive": _grade_ratio(hedge),
        "coverage": _grade_ratio(1 - contradiction),
    }
    metrics["intellectual_charity"] = {
        "positive": _grade_ratio(neutral),
        "coverage": _grade_ratio(counter),
    }
    metrics["rhetorical_hygiene"] = {
        "positive": _grade_ratio(fallacy_ratio),
        "coverage": _grade_ratio(1 - contradiction),
        "penalties": float(report.get("fallacy_flags", 0)),
    }
    metrics["reproducibility_transparency"] = {
        "positive": _grade_ratio(citation),
        "coverage": _grade_ratio(combined_sources),
    }
    metrics["synthesis_generalization"] = {
        "positive": _grade_ratio(schema),
        "coverage": _grade_ratio(entailed),
    }
    metrics["epistemic_neutrality"] = {
        "positive": _grade_ratio(neutral),
        "coverage": _grade_ratio(1 - contradiction),
    }
    return metrics


def _evidence_table(record: Mapping[str, object]) -> List[Dict[str, object]]:
    entries: List[Dict[str, object]] = []
    for item in record.get("evidence", []):
        entries.append(
            {
                "source": item.get("source", "unknown"),
                "year": item.get("year", ""),
                "method": item.get("method", ""),
                "finding": item.get("finding", ""),
                "limitations": item.get("limitations", ""),
            }
        )
    return entries


def _likelihoods(record: Mapping[str, object]) -> List[Likelihood]:
    likes: List[Likelihood] = []
    for item in record.get("evidence", []):
        likes.append(
            Likelihood(
                evidence=item.get("finding", ""),
                probability_if_true=float(item.get("support_if_true", 0.7)),
                probability_if_false=float(item.get("support_if_false", 0.3)),
            )
        )
    return likes


def run_academic_pipeline(
    problem_path: str | Path,
    *,
    profile: str = "humanities",
) -> Dict[str, object]:
    records = _load_records(problem_path)
    if not records:
        raise ValueError("No problems found for fallback pipeline")
    profiles = load_profiles()
    if profile not in profiles:
        raise KeyError(f"Humanities profile {profile} not found")
    profile_obj: HumanitiesProfile = profiles[profile]

    processed: List[Dict[str, object]] = []
    posteriors: List[float] = []
    abstentions = 0

    for record in records:
        steps = record.get("analysis") or [record.get("claim", "")]
        steps = [str(step) for step in steps if str(step).strip()]
        chain = "\n".join(steps)
        report = verify_chain(
            chain,
            {
                "concept": record.get("concept", ""),
                "domain": "humanities",
            },
        )
        tags = report.tags
        penalties = {
            "misquote_penalty": _count_tag(tags, SemanticTag.MISQUOTE),
            "quote_ooc_penalty": _count_tag(tags, SemanticTag.QUOTE_OOC),
            "causality_penalty": _count_tag(tags, SemanticTag.OVERCLAIMED_CAUSALITY),
            "is_ought_penalty": _count_tag(tags, SemanticTag.IS_OUGHT_SLIP),
        }
        metrics = {**report.as_dict(), **penalties}
        humanities_metrics = _build_metrics(metrics)
        evaluation = evaluate_profile(humanities_metrics, profile_obj)
        composite = float(evaluation["composite"])
        confidence = min(0.99, max(0.0, composite / 1.5))
        passes = bool(evaluation["passes_gates"])
        abstained = not passes or confidence < ABSTENTION_THRESHOLD
        record_result: Dict[str, object] = {
            "id": record.get("id"),
            "analysis": steps,
            "humanities": evaluation,
            "abstained": abstained,
            "confidence": confidence,
            "evidence_table": _evidence_table(record),
        }
        if abstained:
            abstentions += 1
            reasons = []
            if not passes:
                reasons.append("Humanities hard gates failed")
            if confidence < ABSTENTION_THRESHOLD:
                reasons.append("Confidence below calibrated threshold")
            record_result["decision"] = "I don't know."
            record_result["reasons"] = reasons
        else:
            prior_value = float(record.get("prior", 0.5))
            prior = Prior(hypothesis=record.get("claim", ""), probability=prior_value)
            likes = _likelihoods(record)
            position: BayesianPosition = compute_posterior(prior, likes)
            record_result["posterior"] = position.posterior
            record_result["decision_policy"] = position.decision_policy
            record_result["bayesian"] = {
                "sensitivity_summary": position.sensitivity_summary,
                "dominant_evidence": position.dominant_evidence,
            }
            posteriors.append(position.posterior)
        processed.append(record_result)

    summary = {
        "count": len(processed),
        "abstentions": abstentions,
        "mean_posterior": mean(posteriors) if posteriors else 0.0,
    }
    return {"records": processed, "summary": summary}


__all__ = ["run_academic_pipeline"]<|MERGE_RESOLUTION|>--- conflicted
+++ resolved
@@ -43,13 +43,9 @@
 
 
 def _count_tag(report_tags: Sequence[Mapping[str, object]], tag: SemanticTag) -> int:
-<<<<<<< HEAD
     return sum(
         1 for entry in report_tags if any(label == tag.value for label in _iter_tag_labels(entry))
     )
-=======
-    return sum(1 for entry in report_tags if tag.value in set(_iter_tag_labels(entry)))
->>>>>>> 764ed0df
 
 
 def _grade_ratio(value: float) -> float:
