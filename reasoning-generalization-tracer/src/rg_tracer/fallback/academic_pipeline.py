--- conflicted
+++ resolved
@@ -24,7 +24,6 @@
 
 
 def _iter_tag_labels(entry: Mapping[str, object]) -> Iterable[str]:
-<<<<<<< HEAD
     """Yield tag labels from polymorphic payloads.
 
     Accepts plain strings or any iterable of strings; non-string values are
@@ -35,17 +34,6 @@
         values: Iterable[object] = [raw_tags]
     elif isinstance(raw_tags, IterableABC):
         values = raw_tags
-=======
-    raw_tags = entry.get("tags", [])
-    if isinstance(raw_tags, Mapping):
-        candidate = raw_tags.get("tags", [])
-    else:
-        candidate = raw_tags
-    if isinstance(candidate, str):
-        values: Iterable[object] = [candidate]
-    elif isinstance(candidate, Iterable):  # type: ignore[arg-type]
-        values = candidate  # pragma: no cover - typing guard
->>>>>>> 59e7ba36
     else:
         values = []
     for label in values:
