"""Concept reward computation integrating semantic hooks."""

from __future__ import annotations

import math
from typing import Any, Iterable, Mapping

from .schema import ConceptSpec

DEFAULT_WEIGHTS = {
    "match": 0.4,
    "selectivity": 0.3,
    "parsimony": 0.2,
    "transfer": 0.1,
}


def _filter_features(
    features: Iterable[Mapping[str, Any]],
    entailed_ids: set[str],
    contradictory_ids: set[str],
) -> list[Mapping[str, Any]]:
    filtered = []
    for feature in features:
        feature_id = str(feature.get("id", ""))
        if entailed_ids and feature_id not in entailed_ids:
            continue
        if feature_id in contradictory_ids:
            continue
        filtered.append(feature)
    return filtered


def _compute_match(
    features: Iterable[Mapping[str, Any]],
    concept: ConceptSpec,
) -> float:
    expected = set(concept.expected_substructures)
    if not expected:
        return 1.0
    tags = {tag for feature in features for tag in feature.get("tags", [])}
    if not tags:
        return 0.0
    return len(tags & expected) / len(expected)


def _compute_selectivity(
    features: Iterable[Mapping[str, Any]],
    target_tags: set[str],
) -> float:
    if not target_tags:
        return 1.0
    importance_target = 0.0
    importance_other = 0.0
    for feature in features:
        weight = float(feature.get("importance", 0.0) or 0.0)
        if set(feature.get("tags", [])) & target_tags:
            importance_target += weight
        else:
            importance_other += weight
    total = importance_target + importance_other
    if total == 0:
        return 0.0
    return importance_target / total


def _compute_parsimony(
    trace_json: Mapping[str, Any],
    target_tags: set[str],
    features: Iterable[Mapping[str, Any]],
) -> float:
    lengths = trace_json.get("path_lengths", {})
    mean_length = float(lengths.get("mean", 0.0) or 0.0)
    if mean_length <= 0:
        return 0.0
    target_ids = {str(feature.get("id", "")) for feature in features}
    target_weight = sum(
        float(edge.get("weight", 0.0) or 0.0)
        for edge in trace_json.get("edges", [])
        if edge.get("src") in target_ids or edge.get("dst") in target_ids
    )
    return min(1.0, (target_weight + 1.0) / (mean_length + 1.0))


def _compute_transfer(task_metrics: Mapping[str, Any]) -> float:
    reuse = float(task_metrics.get("concept_reuse", 0.0) or 0.0)
    support = float(task_metrics.get("supporting_tasks", 1.0) or 1.0)
    if support <= 0:
        return 0.0
    return min(1.0, reuse / support)


def compute_concept_reward(
    trace_json: Mapping[str, Any],
    concept_spec: ConceptSpec,
    task_metrics: Mapping[str, Any] | None = None,
    *,
    weights: Mapping[str, float] | None = None,
    alignment: float | None = None,
    alignment_scale: float = 0.25,
) -> float:
<<<<<<< HEAD
    """Aggregate core concept scores additively, then scale the sum by alignment."""
=======
    "Aggregate core concept scores additively, then scale the sum by alignment."
>>>>>>> 92eb2582
    if task_metrics is None:
        task_metrics = {}
    if weights is None:
        weights = DEFAULT_WEIGHTS
    entailed_ids = {str(value) for value in task_metrics.get("entailed_feature_ids", [])}
    contradictory_ids = {str(value) for value in task_metrics.get("contradictory_feature_ids", [])}
    features = _filter_features(
        trace_json.get("features", []),
        entailed_ids,
        contradictory_ids,
    )
    target_tags = set(concept_spec.expected_substructures)
    match = _compute_match(features, concept_spec)
    selectivity = _compute_selectivity(features, target_tags)
    parsimony = _compute_parsimony(trace_json, target_tags, features)
    transfer = _compute_transfer(task_metrics)
    reward = (
        weights.get("match", 0.0) * match
        + weights.get("selectivity", 0.0) * selectivity
        + weights.get("parsimony", 0.0) * parsimony
        + weights.get("transfer", 0.0) * transfer
    )
    if contradictory_ids:
        penalty = min(1.0, len(contradictory_ids) / (len(features) + 1.0))
        reward -= 0.2 * penalty
    if alignment is not None:
        try:
            alignment_value = float(alignment)
        except (TypeError, ValueError) as exc:
            raise ValueError("alignment must be a finite float") from exc
        if not math.isfinite(alignment_value):
            raise ValueError("alignment must be a finite float")
<<<<<<< HEAD
        # Allow alignment to modulate reward asymmetrically: the admissible range
        # is open to ensure extreme sentinels are rejected, while the scale range
        # includes zero so alignment can be disabled via configuration. The upper
        # bound remains inclusive to cap modulation at a reasonable 10x multiplier.
=======
>>>>>>> 92eb2582
        if not -1_000_000.0 < alignment_value < 1_000_000.0:
            raise ValueError("alignment must fall within (-1e6, 1e6)")
        try:
            scale_value = float(alignment_scale)
        except (TypeError, ValueError) as exc:
            raise ValueError("alignment_scale must be a finite float") from exc
        if not math.isfinite(scale_value):
            raise ValueError("alignment_scale must be a finite float")
        if not 0.0 <= scale_value <= 10.0:
            raise ValueError("alignment_scale must be within [0, 10]")
        reward *= 1.0 + scale_value * max(0.0, alignment_value)
    return float(max(0.0, reward))


__all__ = ["compute_concept_reward", "DEFAULT_WEIGHTS"]<|MERGE_RESOLUTION|>--- conflicted
+++ resolved
@@ -99,11 +99,7 @@
     alignment: float | None = None,
     alignment_scale: float = 0.25,
 ) -> float:
-<<<<<<< HEAD
-    """Aggregate core concept scores additively, then scale the sum by alignment."""
-=======
     "Aggregate core concept scores additively, then scale the sum by alignment."
->>>>>>> 92eb2582
     if task_metrics is None:
         task_metrics = {}
     if weights is None:
@@ -136,13 +132,10 @@
             raise ValueError("alignment must be a finite float") from exc
         if not math.isfinite(alignment_value):
             raise ValueError("alignment must be a finite float")
-<<<<<<< HEAD
         # Allow alignment to modulate reward asymmetrically: the admissible range
         # is open to ensure extreme sentinels are rejected, while the scale range
         # includes zero so alignment can be disabled via configuration. The upper
         # bound remains inclusive to cap modulation at a reasonable 10x multiplier.
-=======
->>>>>>> 92eb2582
         if not -1_000_000.0 < alignment_value < 1_000_000.0:
             raise ValueError("alignment must fall within (-1e6, 1e6)")
         try:
