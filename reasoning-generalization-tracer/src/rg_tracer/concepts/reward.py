--- conflicted
+++ resolved
@@ -24,12 +24,11 @@
     min_inclusive: bool = True,
     max_inclusive: bool = True,
 ) -> float:
-    """Return ``value`` as float while enforcing finite bounds."""
+    "Return ``value`` as float while enforcing finite bounds."
 
     try:
         float_value = float(value)
     except (TypeError, ValueError) as exc:  # pragma: no cover - validation helper
-<<<<<<< HEAD
         raise ValueError(f"{name}: finite float required") from exc
     if not math.isfinite(float_value):
         raise ValueError(f"{name}: finite float required")
@@ -47,25 +46,6 @@
         else:
             if float_value >= max_val:
                 raise ValueError(f"{name} < {max_val} required")
-=======
-        raise ValueError(f"{name} must be a finite float") from exc
-    if not math.isfinite(float_value):
-        raise ValueError(f"{name} must be a finite float")
-    if min_val is not None:
-        if min_inclusive:
-            if float_value < min_val:
-                raise ValueError(f"{name} must be >= {min_val}")
-        else:
-            if float_value <= min_val:
-                raise ValueError(f"{name} must be > {min_val}")
-    if max_val is not None:
-        if max_inclusive:
-            if float_value > max_val:
-                raise ValueError(f"{name} must be <= {max_val}")
-        else:
-            if float_value >= max_val:
-                raise ValueError(f"{name} must be < {max_val}")
->>>>>>> 77fd2d45
     return float_value
 
 
@@ -153,11 +133,7 @@
     alignment: float | None = None,
     alignment_scale: float = 0.25,
 ) -> float:
-<<<<<<< HEAD
-    """Aggregate core concept scores additively, then scale the sum by alignment."""
-=======
     "Aggregate core concept scores additively, then scale the sum by alignment."
->>>>>>> 77fd2d45
     if task_metrics is None:
         task_metrics = {}
     if weights is None:
@@ -189,10 +165,7 @@
         # closed on zero to let configurations disable modulation. Negative
         # alignment is neutralised so the reward is never penalised by concept
         # disagreement; callers should encode penalties elsewhere if desired.
-<<<<<<< HEAD
         # Positive alignment is clamped to 1.0 to avoid runaway multipliers.
-=======
->>>>>>> 77fd2d45
         alignment_value = _validate_float_param(
             alignment,
             "alignment",
@@ -207,11 +180,7 @@
             0.0,
             10.0,
         )
-<<<<<<< HEAD
         positive_alignment = min(1.0, max(0.0, alignment_value))
-=======
-        positive_alignment = max(0.0, alignment_value)
->>>>>>> 77fd2d45
         multiplier = 1.0 + scale_value * positive_alignment
         reward *= max(0.0, multiplier)
     return float(max(0.0, reward))
