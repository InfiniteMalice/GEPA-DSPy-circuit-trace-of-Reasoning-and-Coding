"""Concept reward computation integrating semantic hooks."""

from __future__ import annotations

import math
from typing import Any, Iterable, Mapping

from .schema import ConceptSpec

DEFAULT_WEIGHTS = {
    "match": 0.4,
    "selectivity": 0.3,
    "parsimony": 0.2,
    "transfer": 0.1,
}


def _validate_float_param(
    value: Any,
    name: str,
    min_val: float | None = None,
    max_val: float | None = None,
    *,
    min_inclusive: bool = True,
    max_inclusive: bool = True,
) -> float:
<<<<<<< HEAD
    """Return ``value`` as float while enforcing finite bounds."""
=======
    "Return ``value`` as float while enforcing finite bounds."
>>>>>>> afa56671

    try:
        float_value = float(value)
    except (TypeError, ValueError) as exc:  # pragma: no cover - validation helper
        raise ValueError(f"{name}: finite float required") from exc
    if not math.isfinite(float_value):
        raise ValueError(f"{name}: finite float required")
    if min_val is not None:
        if min_inclusive:
            if float_value < min_val:
                raise ValueError(f"{name} >= {min_val} required")
        else:
            if float_value <= min_val:
                raise ValueError(f"{name} > {min_val} required")
    if max_val is not None:
        if max_inclusive:
            if float_value > max_val:
                raise ValueError(f"{name} <= {max_val} required")
        else:
            if float_value >= max_val:
                raise ValueError(f"{name} < {max_val} required")
    return float_value


def _filter_features(
    features: Iterable[Mapping[str, Any]],
    entailed_ids: set[str],
    contradictory_ids: set[str],
) -> list[Mapping[str, Any]]:
    filtered = []
    for feature in features:
        feature_id = str(feature.get("id", ""))
        if entailed_ids and feature_id not in entailed_ids:
            continue
        if feature_id in contradictory_ids:
            continue
        filtered.append(feature)
    return filtered


def _compute_match(
    features: Iterable[Mapping[str, Any]],
    concept: ConceptSpec,
) -> float:
    expected = set(concept.expected_substructures)
    if not expected:
        return 1.0
    tags = {tag for feature in features for tag in feature.get("tags", [])}
    if not tags:
        return 0.0
    return len(tags & expected) / len(expected)


def _compute_selectivity(
    features: Iterable[Mapping[str, Any]],
    target_tags: set[str],
) -> float:
    if not target_tags:
        return 1.0
    importance_target = 0.0
    importance_other = 0.0
    for feature in features:
        weight = float(feature.get("importance", 0.0) or 0.0)
        if set(feature.get("tags", [])) & target_tags:
            importance_target += weight
        else:
            importance_other += weight
    total = importance_target + importance_other
    if total == 0:
        return 0.0
    return importance_target / total


def _compute_parsimony(
    trace_json: Mapping[str, Any],
    target_tags: set[str],
    features: Iterable[Mapping[str, Any]],
) -> float:
    lengths = trace_json.get("path_lengths", {})
    mean_length = float(lengths.get("mean", 0.0) or 0.0)
    if mean_length <= 0:
        return 0.0
    target_ids = {str(feature.get("id", "")) for feature in features}
    target_weight = sum(
        float(edge.get("weight", 0.0) or 0.0)
        for edge in trace_json.get("edges", [])
        if edge.get("src") in target_ids or edge.get("dst") in target_ids
    )
    return min(1.0, (target_weight + 1.0) / (mean_length + 1.0))


def _compute_transfer(task_metrics: Mapping[str, Any]) -> float:
    reuse = float(task_metrics.get("concept_reuse", 0.0) or 0.0)
    support = float(task_metrics.get("supporting_tasks", 1.0) or 1.0)
    if support <= 0:
        return 0.0
    return min(1.0, reuse / support)


def compute_concept_reward(
    trace_json: Mapping[str, Any],
    concept_spec: ConceptSpec,
    task_metrics: Mapping[str, Any] | None = None,
    *,
    weights: Mapping[str, float] | None = None,
    alignment: float | None = None,
    alignment_scale: float = 0.25,
) -> float:
<<<<<<< HEAD
    """Aggregate core concept scores additively, then scale the sum by alignment."""
=======
    "Aggregate core concept scores additively, then scale the sum by alignment."
>>>>>>> afa56671
    if task_metrics is None:
        task_metrics = {}
    if weights is None:
        weights = DEFAULT_WEIGHTS
    raw_entailed = task_metrics.get("entailed_feature_ids") if task_metrics else []
    raw_contradictory = task_metrics.get("contradictory_feature_ids") if task_metrics else []
    entailed_iter = raw_entailed or []
    contradictory_iter = raw_contradictory or []
    entailed_ids = {str(value) for value in entailed_iter}
    contradictory_ids = {str(value) for value in contradictory_iter}
    features = _filter_features(
        trace_json.get("features", []),
        entailed_ids,
        contradictory_ids,
    )
    target_tags = set(concept_spec.expected_substructures)
    match = _compute_match(features, concept_spec)
    selectivity = _compute_selectivity(features, target_tags)
    parsimony = _compute_parsimony(trace_json, target_tags, features)
    transfer = _compute_transfer(task_metrics)
    reward = (
        weights.get("match", 0.0) * match
        + weights.get("selectivity", 0.0) * selectivity
        + weights.get("parsimony", 0.0) * parsimony
        + weights.get("transfer", 0.0) * transfer
    )
    if contradictory_ids:
        penalty = min(1.0, len(contradictory_ids) / (len(features) + 1.0))
        reward -= 0.2 * penalty
    if alignment is not None:
        # Allow alignment to modulate reward asymmetrically: the admissible range
        # is open so sentinel extremes are rejected, while the scale range is
        # closed on zero to let configurations disable modulation. Negative
        # alignment is neutralised so the reward is never penalised by concept
        # disagreement; callers should encode penalties elsewhere if desired.
        # Positive alignment is clamped to 1.0 to avoid runaway multipliers.
        alignment_value = _validate_float_param(
            alignment,
            "alignment",
            -1_000_000.0,
            1_000_000.0,
            min_inclusive=False,
            max_inclusive=False,
        )
        scale_value = _validate_float_param(
            alignment_scale,
            "alignment_scale",
            0.0,
            10.0,
        )
        positive_alignment = min(1.0, max(0.0, alignment_value))
        multiplier = 1.0 + scale_value * positive_alignment
<<<<<<< HEAD
        reward *= multiplier
=======
        reward *= max(0.0, multiplier)
>>>>>>> afa56671
    return float(max(0.0, reward))


__all__ = ["compute_concept_reward", "DEFAULT_WEIGHTS"]<|MERGE_RESOLUTION|>--- conflicted
+++ resolved
@@ -24,11 +24,7 @@
     min_inclusive: bool = True,
     max_inclusive: bool = True,
 ) -> float:
-<<<<<<< HEAD
-    """Return ``value`` as float while enforcing finite bounds."""
-=======
     "Return ``value`` as float while enforcing finite bounds."
->>>>>>> afa56671
 
     try:
         float_value = float(value)
@@ -137,11 +133,7 @@
     alignment: float | None = None,
     alignment_scale: float = 0.25,
 ) -> float:
-<<<<<<< HEAD
-    """Aggregate core concept scores additively, then scale the sum by alignment."""
-=======
     "Aggregate core concept scores additively, then scale the sum by alignment."
->>>>>>> afa56671
     if task_metrics is None:
         task_metrics = {}
     if weights is None:
@@ -194,11 +186,7 @@
         )
         positive_alignment = min(1.0, max(0.0, alignment_value))
         multiplier = 1.0 + scale_value * positive_alignment
-<<<<<<< HEAD
         reward *= multiplier
-=======
-        reward *= max(0.0, multiplier)
->>>>>>> afa56671
     return float(max(0.0, reward))
 
 
