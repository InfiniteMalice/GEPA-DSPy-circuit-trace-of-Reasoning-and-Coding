--- conflicted
+++ resolved
@@ -75,45 +75,25 @@
     lowered = step.lower()
     expected_lower = expected.lower().strip()
     if not expected_lower:
-<<<<<<< HEAD
         return True, None
     pattern = build_token_boundary_pattern(expected_lower)
     if pattern and pattern.search(lowered):
         return True, None
-=======
-        return True
-    pattern = build_token_boundary_pattern(expected_lower)
-    if pattern and pattern.search(lowered):
-        return True
->>>>>>> ece70708
     expected_variants = {expected_lower}
     if expected_lower.endswith("s"):
         expected_variants.add(expected_lower.rstrip("s"))
     else:
         expected_variants.add(f"{expected_lower}s")
-<<<<<<< HEAD
     detected_unit: str | None = None
-=======
-    mismatched = False
->>>>>>> ece70708
     for unit in _ALT_UNITS:
         variant_pattern = build_token_boundary_pattern(unit)
         if not variant_pattern:
             continue
-<<<<<<< HEAD
         if variant_pattern.search(lowered):
             detected_unit = unit
             if unit not in expected_variants:
                 return False, detected_unit
     return True, detected_unit
-=======
-        if variant_pattern.search(lowered) and unit not in expected_variants:
-            mismatched = True
-            break
-    if mismatched:
-        return False
-    return True
->>>>>>> ece70708
 
 
 def _detect_variable_drift(step: str, allowed: set[str]) -> bool:
