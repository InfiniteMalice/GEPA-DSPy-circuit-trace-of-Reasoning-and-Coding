"""Lightweight semantic verifier detecting reasoning pathologies."""

from __future__ import annotations

import re
from dataclasses import dataclass, field
from typing import Dict, Iterable, List, Mapping, Sequence

from .patterns import build_token_boundary_pattern
from .taxonomy import SemanticTag


@dataclass
class SemanticReport:
    score: int
    contradiction_rate: float
    entailed_steps_pct: float
    fact_free_ratio: float
    unit_check_pass: bool
    symbol_binding_errors: int
    schema_consistency_pct: float
    humanities_metrics: Dict[str, float]
    tags: List[Dict[str, Iterable[str]]] = field(default_factory=list)

    def as_dict(self) -> Dict[str, object]:
        payload = {
            "score": self.score,
            "contradiction_rate": self.contradiction_rate,
            "entailed_steps_pct": self.entailed_steps_pct,
            "fact_free_ratio": self.fact_free_ratio,
            "unit_check_pass": self.unit_check_pass,
            "symbol_binding_errors": self.symbol_binding_errors,
            "schema_consistency_pct": self.schema_consistency_pct,
            "tags": self.tags,
        }
        payload.update(self.humanities_metrics)
        return payload


_KEYWORDS_SUPPORT = {"because", "therefore", "thus", "since", "hence"}
_ALT_UNITS = {"meters", "seconds", "kg", "binary", "count", "mod", "ternary"}


def _canonical_unit(value: str) -> str:
    trimmed = value.strip()
    if len(trimmed) > 1 and trimmed.endswith("s") and trimmed[-2].isalpha():
        return trimmed[:-1]
    return trimmed


def _normalise_chain(chain: object) -> List[str]:
    if isinstance(chain, str):
        steps = [step.strip() for step in chain.split("\n") if step.strip()]
    elif isinstance(chain, Mapping) and "steps" in chain:
        steps = [str(step).strip() for step in chain.get("steps", []) if str(step).strip()]
    elif isinstance(chain, Sequence):
        steps = [str(step).strip() for step in chain if str(step).strip()]
    else:
        steps = [str(chain).strip()]
    return steps or [""]


def _detect_tag(step: str, substrings: Iterable[str]) -> bool:
    lowered = step.lower()
    return any(token in lowered for token in substrings)


def _detect_contradiction(step: str) -> bool:
    return _detect_tag(step, {"contradict", "impossible", "cannot"})


def _detect_fact_free(step: str) -> bool:
    has_digit = any(char.isdigit() for char in step)
    has_equation = "=" in step or ":" in step
    has_support = any(keyword in step.lower() for keyword in _KEYWORDS_SUPPORT)
    return not (has_digit or has_equation or has_support)


def _detect_units(step: str, expected: str | None) -> tuple[bool, str | None]:
    if not expected:
        return True, None
    lowered = step.lower()
    expected_lower = expected.lower().strip()
    if not expected_lower:
        return True, None
    pattern = build_token_boundary_pattern(expected_lower)
    matched_expected = bool(pattern and pattern.search(lowered))
    if matched_expected:
        return True, None
    canonical_expected = _canonical_unit(expected_lower)
<<<<<<< HEAD
    canonical_pattern = build_token_boundary_pattern(canonical_expected)
    matched_canonical = bool(canonical_pattern and canonical_pattern.search(lowered))
    if matched_canonical:
        return True, None
=======
>>>>>>> a5820493
    matched_variant = False
    detected_unit: str | None = None
    for unit in _ALT_UNITS:
        variant_pattern = build_token_boundary_pattern(unit)
        if not variant_pattern:
            continue
        if variant_pattern.search(lowered):
            detected_unit = unit
            canonical_detected = _canonical_unit(unit)
            if canonical_detected == canonical_expected:
                matched_variant = True
<<<<<<< HEAD
                detected_unit = None
                continue
            return False, detected_unit
    if matched_variant:
        return True, None
=======
                continue
            return False, detected_unit
    if matched_variant:
        return True, detected_unit
>>>>>>> a5820493
    return False, detected_unit


def _detect_variable_drift(step: str, allowed: set[str]) -> bool:
    tokens = {
        token.strip(".,:;!")
        for token in step.split()
        if token.isalpha() and len(token) == 1 and token.islower()
    }
    if not tokens:
        return False
    unexpected = {token for token in tokens if allowed and token not in allowed}
    return bool(unexpected)


def _detect_humanities_tags(step: str, tags: List[str]) -> None:
    lowered = step.lower()
    if '"' in step and "(" not in step:
        tags.append(SemanticTag.MISQUOTE.value)
    if "according" in lowered and "(" not in step and "[" not in step:
        tags.append(SemanticTag.UNCITED_CLAIM.value)
    if "out of context" in lowered:
        tags.append(SemanticTag.QUOTE_OOC.value)
    if "therefore" in lowered and "because" not in lowered:
        tags.append(SemanticTag.ILLEGAL_INFERENCE.value)
    if "circular" in lowered or "same assumption" in lowered:
        tags.append(SemanticTag.CIRCULARITY.value)
    if "causes" in lowered and "control" not in lowered:
        tags.append(SemanticTag.OVERCLAIMED_CAUSALITY.value)
    if "should" in lowered and "evidence" in lowered:
        tags.append(SemanticTag.IS_OUGHT_SLIP.value)


def verify_chain(chain: object, problem_spec: Mapping[str, object]) -> SemanticReport:
    steps = _normalise_chain(chain)
    tags: List[Dict[str, List[str]]] = [{"tags": []} for _ in steps]
    expected_units = str(problem_spec.get("units", "")) or None
    allowed_vars = {str(var) for var in problem_spec.get("variables", [])}
    concept = str(problem_spec.get("concept", "")) or None
    humanities_domain = problem_spec.get("domain") == "humanities"

    contradiction_count = 0
    unsupported_count = 0
    entailed_count = 0
    schema_hits = 0
    variable_drift = 0
    unit_check_pass = True

    for idx, step in enumerate(steps):
        step_tags: List[str] = []
        if _detect_contradiction(step):
            step_tags.append(SemanticTag.CONTRADICTION.value)
            contradiction_count += 1
        fact_free = _detect_fact_free(step)
        if fact_free:
            step_tags.append(SemanticTag.UNSUPPORTED.value)
            unsupported_count += 1
        if concept and concept.lower() in step.lower():
            schema_hits += 1
        incorrect_unit: str | None = None
        if expected_units:
            units_ok, detected_unit = _detect_units(step, expected_units)
            if not units_ok:
                step_tags.append(SemanticTag.UNIT_MISMATCH.value)
                incorrect_unit = detected_unit
                unit_check_pass = False
        if allowed_vars and _detect_variable_drift(step, allowed_vars):
            step_tags.append(SemanticTag.VARIABLE_DRIFT.value)
            variable_drift += 1
        _detect_humanities_tags(step, step_tags)
        if humanities_domain and "definition" in step.lower():
            step_tags.append(SemanticTag.DEFINITION_DRIFT.value)
        if not fact_free and SemanticTag.CONTRADICTION.value not in step_tags:
            step_tags.append(SemanticTag.ENTAILED.value)
            entailed_count += 1
        if not fact_free:
            step_tags.append(SemanticTag.SUPPORTED.value)
        entry = {"step": step, "tags": step_tags}
        if incorrect_unit:
            entry["incorrect_unit"] = incorrect_unit
        tags[idx] = entry

    total_steps = len(steps)
    contradiction_rate = contradiction_count / total_steps if total_steps else 0.0
    fact_free_ratio = unsupported_count / total_steps if total_steps else 0.0
    entailed_steps_pct = entailed_count / total_steps if total_steps else 0.0
    schema_consistency_pct = schema_hits / total_steps if total_steps else 1.0

    score = 4
    if contradiction_rate > 0 or not unit_check_pass:
        score = 0
    elif contradiction_rate > 0.1 or fact_free_ratio > 0.3:
        score = 1
    elif entailed_steps_pct < 0.5 or variable_drift > 1:
        score = 2
    elif entailed_steps_pct < 0.75 or fact_free_ratio > 0.2:
        score = 3
    if schema_consistency_pct < 0.5:
        score = min(score, 2)

    if humanities_domain:
        from ..humanities.signals import analyse_humanities_chain

        signals = analyse_humanities_chain(steps)
        humanities_metrics = {
            "citation_coverage": signals.citation_coverage,
            "quote_integrity": signals.quote_integrity,
            "counterevidence_ratio": signals.counterevidence_ratio,
            "hedge_rate": signals.hedge_rate,
            "fallacy_flags": signals.fallacy_flags,
            "neutrality_balance": signals.neutrality_balance,
        }
        if signals.tags:
            for idx, entry in enumerate(signals.tags):
                if idx < len(tags):
                    tags[idx]["tags"].extend(entry.get("tags", []))
    else:
        humanities_metrics = {
            "citation_coverage": 0.0,
            "quote_integrity": 0.0,
            "counterevidence_ratio": 0.0,
            "hedge_rate": 0.0,
            "fallacy_flags": 0,
            "neutrality_balance": 0.0,
        }

    return SemanticReport(
        score=score,
        contradiction_rate=contradiction_rate,
        entailed_steps_pct=entailed_steps_pct,
        fact_free_ratio=fact_free_ratio,
        unit_check_pass=unit_check_pass,
        symbol_binding_errors=variable_drift,
        schema_consistency_pct=schema_consistency_pct,
        humanities_metrics=humanities_metrics,
        tags=tags,
    )


__all__ = ["SemanticReport", "verify_chain"]<|MERGE_RESOLUTION|>--- conflicted
+++ resolved
@@ -88,13 +88,10 @@
     if matched_expected:
         return True, None
     canonical_expected = _canonical_unit(expected_lower)
-<<<<<<< HEAD
     canonical_pattern = build_token_boundary_pattern(canonical_expected)
     matched_canonical = bool(canonical_pattern and canonical_pattern.search(lowered))
     if matched_canonical:
         return True, None
-=======
->>>>>>> a5820493
     matched_variant = False
     detected_unit: str | None = None
     for unit in _ALT_UNITS:
@@ -106,18 +103,11 @@
             canonical_detected = _canonical_unit(unit)
             if canonical_detected == canonical_expected:
                 matched_variant = True
-<<<<<<< HEAD
                 detected_unit = None
                 continue
             return False, detected_unit
     if matched_variant:
         return True, None
-=======
-                continue
-            return False, detected_unit
-    if matched_variant:
-        return True, detected_unit
->>>>>>> a5820493
     return False, detected_unit
 
 
