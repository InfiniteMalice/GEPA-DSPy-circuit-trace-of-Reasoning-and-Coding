"""Lightweight semantic verifier detecting reasoning pathologies."""

from __future__ import annotations

import re
from dataclasses import dataclass, field
from typing import Dict, Iterable, List, Mapping, Sequence

from .patterns import build_token_boundary_pattern
from .taxonomy import SemanticTag


@dataclass
class SemanticReport:
    score: int
    contradiction_rate: float
    entailed_steps_pct: float
    fact_free_ratio: float
    unit_check_pass: bool
    symbol_binding_errors: int
    schema_consistency_pct: float
    humanities_metrics: Dict[str, float]
    tags: List[Dict[str, Iterable[str]]] = field(default_factory=list)

    def as_dict(self) -> Dict[str, object]:
        payload = {
            "score": self.score,
            "contradiction_rate": self.contradiction_rate,
            "entailed_steps_pct": self.entailed_steps_pct,
            "fact_free_ratio": self.fact_free_ratio,
            "unit_check_pass": self.unit_check_pass,
            "symbol_binding_errors": self.symbol_binding_errors,
            "schema_consistency_pct": self.schema_consistency_pct,
            "tags": self.tags,
        }
        payload.update(self.humanities_metrics)
        return payload


_KEYWORDS_SUPPORT = {"because", "therefore", "thus", "since", "hence"}
_ALT_UNITS = {"meters", "seconds", "kg", "binary", "count", "mod", "ternary"}
<<<<<<< HEAD
=======


def _unit_pattern(token: str) -> re.Pattern[str] | None:
    stripped = token.strip()
    if not stripped:
        return None
    escaped = re.escape(stripped)
    return re.compile(rf"(?<![A-Za-z]){escaped}(?![A-Za-z])")
>>>>>>> fb3e4e44


def _normalise_chain(chain: object) -> List[str]:
    if isinstance(chain, str):
        steps = [step.strip() for step in chain.split("\n") if step.strip()]
    elif isinstance(chain, Mapping) and "steps" in chain:
        steps = [str(step).strip() for step in chain.get("steps", []) if str(step).strip()]
    elif isinstance(chain, Sequence):
        steps = [str(step).strip() for step in chain if str(step).strip()]
    else:
        steps = [str(chain).strip()]
    return steps or [""]


def _detect_tag(step: str, substrings: Iterable[str]) -> bool:
    lowered = step.lower()
    return any(token in lowered for token in substrings)


def _detect_contradiction(step: str) -> bool:
    return _detect_tag(step, {"contradict", "impossible", "cannot"})


def _detect_fact_free(step: str) -> bool:
    has_digit = any(char.isdigit() for char in step)
    has_equation = "=" in step or ":" in step
    has_support = any(keyword in step.lower() for keyword in _KEYWORDS_SUPPORT)
    return not (has_digit or has_equation or has_support)


def _detect_units(step: str, expected: str | None) -> bool:
    if not expected:
        return True
    lowered = step.lower()
    expected_lower = expected.lower().strip()
    if not expected_lower:
        return True
<<<<<<< HEAD
    pattern = build_token_boundary_pattern(expected_lower)
=======
    pattern = _unit_pattern(expected_lower)
>>>>>>> fb3e4e44
    if pattern and pattern.search(lowered):
        return True
    expected_variants = {expected_lower}
    if expected_lower.endswith("s"):
        expected_variants.add(expected_lower.rstrip("s"))
    else:
        expected_variants.add(f"{expected_lower}s")
    mismatched = False
    for unit in _ALT_UNITS:
<<<<<<< HEAD
        variant_pattern = build_token_boundary_pattern(unit)
=======
        variant_pattern = _unit_pattern(unit)
>>>>>>> fb3e4e44
        if not variant_pattern:
            continue
        if variant_pattern.search(lowered) and unit not in expected_variants:
            mismatched = True
            break
    if mismatched:
        return False
    return True


def _detect_variable_drift(step: str, allowed: set[str]) -> bool:
    tokens = {
        token.strip(".,:;!")
        for token in step.split()
        if token.isalpha() and len(token) == 1 and token.islower()
    }
    if not tokens:
        return False
    unexpected = {token for token in tokens if allowed and token not in allowed}
    return bool(unexpected)


def _detect_humanities_tags(step: str, tags: List[str]) -> None:
    lowered = step.lower()
    if '"' in step and "(" not in step:
        tags.append(SemanticTag.MISQUOTE.value)
    if "according" in lowered and "(" not in step and "[" not in step:
        tags.append(SemanticTag.UNCITED_CLAIM.value)
    if "out of context" in lowered:
        tags.append(SemanticTag.QUOTE_OOC.value)
    if "therefore" in lowered and "because" not in lowered:
        tags.append(SemanticTag.ILLEGAL_INFERENCE.value)
    if "circular" in lowered or "same assumption" in lowered:
        tags.append(SemanticTag.CIRCULARITY.value)
    if "causes" in lowered and "control" not in lowered:
        tags.append(SemanticTag.OVERCLAIMED_CAUSALITY.value)
    if "should" in lowered and "evidence" in lowered:
        tags.append(SemanticTag.IS_OUGHT_SLIP.value)


def verify_chain(chain: object, problem_spec: Mapping[str, object]) -> SemanticReport:
    steps = _normalise_chain(chain)
    tags: List[Dict[str, List[str]]] = [{"tags": []} for _ in steps]
    expected_units = str(problem_spec.get("units", "")) or None
    allowed_vars = {str(var) for var in problem_spec.get("variables", [])}
    concept = str(problem_spec.get("concept", "")) or None
    humanities_domain = problem_spec.get("domain") == "humanities"

    contradiction_count = 0
    unsupported_count = 0
    entailed_count = 0
    schema_hits = 0
    variable_drift = 0
    unit_check_pass = True

    for idx, step in enumerate(steps):
        step_tags: List[str] = []
        if _detect_contradiction(step):
            step_tags.append(SemanticTag.CONTRADICTION.value)
            contradiction_count += 1
        fact_free = _detect_fact_free(step)
        if fact_free:
            step_tags.append(SemanticTag.UNSUPPORTED.value)
            unsupported_count += 1
        if concept and concept.lower() in step.lower():
            schema_hits += 1
        if expected_units:
            units_ok = _detect_units(step, expected_units)
            if not units_ok:
                step_tags.append(SemanticTag.UNIT_MISMATCH.value)
                unit_check_pass = False
        if allowed_vars and _detect_variable_drift(step, allowed_vars):
            step_tags.append(SemanticTag.VARIABLE_DRIFT.value)
            variable_drift += 1
        _detect_humanities_tags(step, step_tags)
        if humanities_domain and "definition" in step.lower():
            step_tags.append(SemanticTag.DEFINITION_DRIFT.value)
        if not fact_free and SemanticTag.CONTRADICTION.value not in step_tags:
            step_tags.append(SemanticTag.ENTAILED.value)
            entailed_count += 1
        if not fact_free:
            step_tags.append(SemanticTag.SUPPORTED.value)
        tags[idx] = {"step": step, "tags": step_tags}

    total_steps = len(steps)
    contradiction_rate = contradiction_count / total_steps if total_steps else 0.0
    fact_free_ratio = unsupported_count / total_steps if total_steps else 0.0
    entailed_steps_pct = entailed_count / total_steps if total_steps else 0.0
    schema_consistency_pct = schema_hits / total_steps if total_steps else 1.0

    score = 4
    if contradiction_rate > 0 or not unit_check_pass:
        score = 0
    elif contradiction_rate > 0.1 or fact_free_ratio > 0.3:
        score = 1
    elif entailed_steps_pct < 0.5 or variable_drift > 1:
        score = 2
    elif entailed_steps_pct < 0.75 or fact_free_ratio > 0.2:
        score = 3
    if schema_consistency_pct < 0.5:
        score = min(score, 2)

    if humanities_domain:
        from ..humanities.signals import analyse_humanities_chain

        signals = analyse_humanities_chain(steps)
        humanities_metrics = {
            "citation_coverage": signals.citation_coverage,
            "quote_integrity": signals.quote_integrity,
            "counterevidence_ratio": signals.counterevidence_ratio,
            "hedge_rate": signals.hedge_rate,
            "fallacy_flags": signals.fallacy_flags,
            "neutrality_balance": signals.neutrality_balance,
        }
        if signals.tags:
            for idx, entry in enumerate(signals.tags):
                if idx < len(tags):
                    tags[idx]["tags"].extend(entry.get("tags", []))
    else:
        humanities_metrics = {
            "citation_coverage": 0.0,
            "quote_integrity": 0.0,
            "counterevidence_ratio": 0.0,
            "hedge_rate": 0.0,
            "fallacy_flags": 0,
            "neutrality_balance": 0.0,
        }

    return SemanticReport(
        score=score,
        contradiction_rate=contradiction_rate,
        entailed_steps_pct=entailed_steps_pct,
        fact_free_ratio=fact_free_ratio,
        unit_check_pass=unit_check_pass,
        symbol_binding_errors=variable_drift,
        schema_consistency_pct=schema_consistency_pct,
        humanities_metrics=humanities_metrics,
        tags=tags,
    )


__all__ = ["SemanticReport", "verify_chain"]<|MERGE_RESOLUTION|>--- conflicted
+++ resolved
@@ -39,17 +39,6 @@
 
 _KEYWORDS_SUPPORT = {"because", "therefore", "thus", "since", "hence"}
 _ALT_UNITS = {"meters", "seconds", "kg", "binary", "count", "mod", "ternary"}
-<<<<<<< HEAD
-=======
-
-
-def _unit_pattern(token: str) -> re.Pattern[str] | None:
-    stripped = token.strip()
-    if not stripped:
-        return None
-    escaped = re.escape(stripped)
-    return re.compile(rf"(?<![A-Za-z]){escaped}(?![A-Za-z])")
->>>>>>> fb3e4e44
 
 
 def _normalise_chain(chain: object) -> List[str]:
@@ -87,11 +76,7 @@
     expected_lower = expected.lower().strip()
     if not expected_lower:
         return True
-<<<<<<< HEAD
     pattern = build_token_boundary_pattern(expected_lower)
-=======
-    pattern = _unit_pattern(expected_lower)
->>>>>>> fb3e4e44
     if pattern and pattern.search(lowered):
         return True
     expected_variants = {expected_lower}
@@ -101,11 +86,7 @@
         expected_variants.add(f"{expected_lower}s")
     mismatched = False
     for unit in _ALT_UNITS:
-<<<<<<< HEAD
         variant_pattern = build_token_boundary_pattern(unit)
-=======
-        variant_pattern = _unit_pattern(unit)
->>>>>>> fb3e4e44
         if not variant_pattern:
             continue
         if variant_pattern.search(lowered) and unit not in expected_variants:
