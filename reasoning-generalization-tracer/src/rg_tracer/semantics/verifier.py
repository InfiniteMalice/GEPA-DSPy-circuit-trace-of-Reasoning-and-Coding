--- conflicted
+++ resolved
@@ -115,21 +115,12 @@
                 break
         if not variant_match:
             continue
-<<<<<<< HEAD
         detected_unit = canonical_detected or unit_lower
         if canonical_detected == canonical_expected:
             matched_variant = True
             detected_unit = None
             continue
         return False, detected_unit
-=======
-        candidate_unit = canonical_detected or unit_lower
-        if canonical_detected == canonical_expected:
-            matched_variant = True
-            continue
-        if detected_unit is None:
-            detected_unit = candidate_unit
->>>>>>> 826e81fe
     if matched_variant:
         return True, None
     return False, detected_unit
