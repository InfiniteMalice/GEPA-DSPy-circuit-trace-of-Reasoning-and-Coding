--- conflicted
+++ resolved
@@ -249,11 +249,8 @@
         humanities_metrics = {
             "citation_coverage": signals.citation_coverage,
             "quote_presence": signals.quote_presence,
-<<<<<<< HEAD
             # Legacy alias for downstream consumers that still expect the
             # quote_integrity field.
-=======
->>>>>>> b00d488c
             "quote_integrity": signals.quote_presence,
             "counterevidence_ratio": signals.counterevidence_ratio,
             "hedge_rate": signals.hedge_rate,
