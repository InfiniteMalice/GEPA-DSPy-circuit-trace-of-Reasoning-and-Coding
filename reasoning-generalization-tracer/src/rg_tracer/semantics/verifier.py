--- conflicted
+++ resolved
@@ -128,11 +128,7 @@
 
 def _detect_variable_drift(step: str, allowed: set[str]) -> tuple[bool, str | None]:
     tokens = set()
-<<<<<<< HEAD
     for token in str(step).split():
-=======
-    for token in step.split():
->>>>>>> b946a160
         stripped = token.strip(".,:;!")
         normalised = stripped.casefold()
         if normalised.isalpha() and len(normalised) == 1:
