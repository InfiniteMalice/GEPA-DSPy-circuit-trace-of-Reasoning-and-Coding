--- conflicted
+++ resolved
@@ -103,16 +103,12 @@
             if incorrect_unit:
                 pattern = build_token_boundary_pattern(incorrect_unit)
                 if pattern:
-<<<<<<< HEAD
                     new_step, replaced = pattern.subn(expected_units, new_step, count=1)
                     if replaced == 0:
                         pattern_ci = re.compile(
                             pattern.pattern, flags=pattern.flags | re.IGNORECASE
                         )
                         new_step, _ = pattern_ci.subn(expected_units, new_step, count=1)
-=======
-                    new_step, _ = pattern.subn(expected_units, new_step, count=1)
->>>>>>> 49da144e
             expected_trimmed = expected_units.strip()
             if expected_trimmed:
                 expected_pattern = build_token_boundary_pattern(expected_trimmed)
