--- conflicted
+++ resolved
@@ -52,19 +52,12 @@
     suffix_text = suffix.strip()
     if not trimmed:
         return suffix_text
-<<<<<<< HEAD
     # Preserve ellipses such as "..." without dropping existing periods.
-=======
->>>>>>> 1a87f94e
     if set(trimmed) <= {"."}:
         return f"{trimmed} {suffix_text}"
     punctuation_only = all(char in ".:;," for char in trimmed)
     if punctuation_only:
-<<<<<<< HEAD
         # Preserve ellipses ("..."), but drop bare separators such as ':' or ';'.
-=======
-        # Preserve ellipses, but drop bare separators such as ':' or ';'.
->>>>>>> 1a87f94e
         return suffix_text if set(trimmed) - {"."} else f"{trimmed} {suffix_text}"
     trimmed = trimmed.rstrip(":;,") or trimmed
     terminal = trimmed[-1]
