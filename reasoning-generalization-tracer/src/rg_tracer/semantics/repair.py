--- conflicted
+++ resolved
@@ -10,14 +10,11 @@
 except ImportError:  # pragma: no cover
     _regex_backend = None
 
-<<<<<<< HEAD
 if _regex_backend is not None:  # pragma: no cover - optional dependency
     _REGEX_PATTERN_TYPE = getattr(_regex_backend, "Pattern", None)
 else:  # pragma: no cover - regex not installed
     _REGEX_PATTERN_TYPE = None
 
-=======
->>>>>>> ba91cc5d
 from .patterns import build_token_boundary_pattern
 from .taxonomy import SemanticTag
 
@@ -55,11 +52,8 @@
     suffix_text = suffix.strip()
     if not trimmed:
         return suffix_text
-<<<<<<< HEAD
     if set(trimmed) <= {"."}:
         return f"{trimmed} {suffix_text}"
-=======
->>>>>>> ba91cc5d
     trimmed = trimmed.rstrip(":;,") or trimmed
     terminal = trimmed[-1]
     if terminal in {".", "?", "!"}:
@@ -68,7 +62,6 @@
     return f"{base}. {suffix_text}" if base else suffix_text
 
 
-<<<<<<< HEAD
 def _compile_case_insensitive(pattern: object, *, flags: int) -> re.Pattern:
     """Recompile ``pattern`` with ``flags`` while respecting optional regex backend."""
 
@@ -81,8 +74,6 @@
     return re.compile(pattern.pattern, flags=flags)
 
 
-=======
->>>>>>> ba91cc5d
 def repair_once(
     chain: object,
     tags: Iterable[Mapping[str, object]],
@@ -145,15 +136,7 @@
                     new_step, replaced = pattern.subn(replacement_var, new_step, count=1)
                     if replaced == 0:
                         flags = pattern.flags | re.IGNORECASE
-<<<<<<< HEAD
                         pattern_ci = _compile_case_insensitive(pattern, flags=flags)
-=======
-                        module_name = pattern.__class__.__module__
-                        if _regex_backend is not None and module_name.startswith("regex"):
-                            pattern_ci = _regex_backend.compile(pattern.pattern, flags=flags)
-                        else:
-                            pattern_ci = re.compile(pattern.pattern, flags=flags)
->>>>>>> ba91cc5d
                         new_step, _ = pattern_ci.subn(replacement_var, new_step, count=1)
                 else:
                     new_step = new_step.replace(candidate, replacement_var, 1)
@@ -170,30 +153,14 @@
                     new_step, replaced = pattern.subn(expected_units, new_step, count=1)
                     if replaced == 0:
                         flags = pattern.flags | re.IGNORECASE
-<<<<<<< HEAD
                         pattern_ci = _compile_case_insensitive(pattern, flags=flags)
-=======
-                        pattern_module = pattern.__class__.__module__
-                        if _regex_backend is not None and pattern_module.startswith("regex"):
-                            pattern_ci = _regex_backend.compile(pattern.pattern, flags=flags)
-                        else:
-                            pattern_ci = re.compile(pattern.pattern, flags=flags)
->>>>>>> ba91cc5d
                         new_step, _ = pattern_ci.subn(expected_units, new_step, count=1)
             expected_trimmed = expected_units.strip()
             if expected_trimmed:
                 expected_pattern = build_token_boundary_pattern(expected_trimmed)
                 if expected_pattern:
                     flags = expected_pattern.flags | re.IGNORECASE
-<<<<<<< HEAD
                     matcher = _compile_case_insensitive(expected_pattern, flags=flags)
-=======
-                    pattern_module = expected_pattern.__class__.__module__
-                    if _regex_backend is not None and pattern_module.startswith("regex"):
-                        matcher = _regex_backend.compile(expected_pattern.pattern, flags=flags)
-                    else:
-                        matcher = re.compile(expected_pattern.pattern, flags=flags)
->>>>>>> ba91cc5d
                     has_expected = bool(matcher.search(new_step))
                 else:
                     has_expected = expected_trimmed.lower() in new_step.lower()
