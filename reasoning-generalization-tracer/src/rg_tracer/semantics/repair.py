"""Targeted repair heuristics responding to semantic tags."""

from __future__ import annotations

import re
from typing import Iterable, List, Mapping

try:  # pragma: no cover - optional regex backend for boundary repairs
    import regex as _regex_backend
except ImportError:  # pragma: no cover
    _regex_backend = None

if _regex_backend is not None:  # pragma: no cover - optional dependency
    _REGEX_PATTERN_TYPE = getattr(_regex_backend, "Pattern", None)
else:  # pragma: no cover - regex not installed
    _REGEX_PATTERN_TYPE = None

from .patterns import build_token_boundary_pattern
from .taxonomy import SemanticTag


def _build_unit_pattern(unit_text: str) -> re.Pattern[str] | None:
    """Return a regex that respects token boundaries for ``unit_text``."""

    trimmed = unit_text.strip()
    if not trimmed:
        return None
    escaped = re.escape(trimmed)
    leading_alnum = trimmed[0].isalnum()
    trailing_alnum = trimmed[-1].isalnum()
    if leading_alnum and trailing_alnum:
        return re.compile(rf"(?<![A-Za-z]){escaped}(?![A-Za-z])")
    return re.compile(escaped)


def _normalise_chain(chain: object) -> List[str]:
    if isinstance(chain, str):
        steps = [step.strip() for step in chain.split("\n") if step.strip()]
    elif isinstance(chain, Mapping) and "steps" in chain:
        steps = [str(step).strip() for step in chain.get("steps", []) if str(step).strip()]
    elif isinstance(chain, Iterable):
        steps = [str(step).strip() for step in chain if str(step).strip()]
    else:
        steps = [str(chain).strip()]
    return steps or [""]


def _append_with_punctuation(text: str, suffix: str) -> str:
    """Append ``suffix`` to ``text`` while handling terminal punctuation."""

    trimmed = text.rstrip()
    suffix_text = suffix.strip()
    if not trimmed:
        return suffix_text
    if set(trimmed) <= {"."}:
        return f"{trimmed} {suffix_text}"
<<<<<<< HEAD
    punctuation_only = all(char in ".:;," for char in trimmed)
    if punctuation_only:
        # Preserve ellipses, but drop bare separators such as ':' or ';'.
        return suffix_text if set(trimmed) - {"."} else f"{trimmed} {suffix_text}"
=======
>>>>>>> b946a160
    trimmed = trimmed.rstrip(":;,") or trimmed
    terminal = trimmed[-1]
    if terminal in {".", "?", "!"}:
        return f"{trimmed} {suffix_text}"
    base = trimmed.rstrip(".")
    return f"{base}. {suffix_text}" if base else suffix_text


def _compile_case_insensitive(pattern: object, *, flags: int) -> re.Pattern:
    """Recompile ``pattern`` with ``flags`` while respecting optional regex backend."""

    if (
        _regex_backend is not None
        and _REGEX_PATTERN_TYPE is not None
        and isinstance(pattern, _REGEX_PATTERN_TYPE)
    ):
        return _regex_backend.compile(pattern.pattern, flags=flags)
    return re.compile(pattern.pattern, flags=flags)


def repair_once(
    chain: object,
    tags: Iterable[Mapping[str, object]],
    *,
    expected_units: str | None = None,
    preferred_variables: Iterable[str] | None = None,
) -> List[str]:
    """Attempt targeted repairs for a single pass of semantic tags.

    All tags other than ``UNIT_MISMATCH`` trigger at most one edit. Unit fixes may
    adjust multiple steps when the report identifies several concrete mismatches.
    """
    steps = _normalise_chain(chain)
    preferred = list(preferred_variables or [])
    replacement_var = preferred[0] if preferred else "x"
    tags_list = list(tags)
    priority = [
        SemanticTag.UNIT_MISMATCH.value,
        SemanticTag.VARIABLE_DRIFT.value,
        SemanticTag.UNSUPPORTED.value,
        SemanticTag.UNCITED_CLAIM.value,
        SemanticTag.MISQUOTE.value,
        SemanticTag.OVERCLAIMED_CAUSALITY.value,
        SemanticTag.IS_OUGHT_SLIP.value,
    ]
    fix_tag: str | None = None
    for candidate in priority:
        if any(candidate in entry.get("tags", []) for entry in tags_list):
            fix_tag = candidate
            break
    if fix_tag is None:
        return steps
    if fix_tag == SemanticTag.UNIT_MISMATCH.value:
        ordered_entries = sorted(
            tags_list,
            key=lambda item: bool(item.get("incorrect_unit")),
            reverse=True,
        )
    else:
        ordered_entries = tags_list
    for entry in ordered_entries:
        if fix_tag not in entry.get("tags", []):
            continue
        step = str(entry.get("step", "")).strip()
        try:
            idx = steps.index(step)
        except ValueError:
            continue
        if fix_tag == SemanticTag.VARIABLE_DRIFT.value:
            offending_token = str(entry.get("offending_token", "")).strip()
            candidate = offending_token
            if not candidate:
                match = re.search(r"\b([A-Za-z])\b", step)
                if match:
                    candidate = match.group(1)
            new_step = step
            if candidate:
                pattern = build_token_boundary_pattern(candidate)
                if pattern:
                    new_step, replaced = pattern.subn(replacement_var, new_step, count=1)
                    if replaced == 0:
                        flags = pattern.flags | re.IGNORECASE
                        pattern_ci = _compile_case_insensitive(pattern, flags=flags)
                        new_step, _ = pattern_ci.subn(replacement_var, new_step, count=1)
                else:
                    new_step = new_step.replace(candidate, replacement_var, 1)
            else:
                new_step = re.sub(r"\b[A-Za-z]\b", replacement_var, new_step, count=1)
            steps[idx] = new_step
            break
        if fix_tag == SemanticTag.UNIT_MISMATCH.value and expected_units:
            incorrect_unit = str(entry.get("incorrect_unit", "")).strip()
            new_step = step
            if incorrect_unit:
                pattern = build_token_boundary_pattern(incorrect_unit)
                if pattern:
                    new_step, replaced = pattern.subn(expected_units, new_step, count=1)
                    if replaced == 0:
                        flags = pattern.flags | re.IGNORECASE
                        pattern_ci = _compile_case_insensitive(pattern, flags=flags)
                        new_step, _ = pattern_ci.subn(expected_units, new_step, count=1)
            expected_trimmed = expected_units.strip()
            if expected_trimmed:
                expected_pattern = build_token_boundary_pattern(expected_trimmed)
                if expected_pattern:
                    flags = expected_pattern.flags | re.IGNORECASE
                    matcher = _compile_case_insensitive(expected_pattern, flags=flags)
                    has_expected = bool(matcher.search(new_step))
                else:
                    has_expected = expected_trimmed.lower() in new_step.lower()
                if not has_expected:
                    new_step = f"{new_step} ({expected_units})"
            steps[idx] = new_step
            if incorrect_unit:
                continue
            break
        if fix_tag == SemanticTag.UNSUPPORTED.value:
            suffix = "Because we justify the inference from previous steps."
            if suffix.lower() not in step.lower():
                steps[idx] = _append_with_punctuation(step, suffix)
            break
        if fix_tag == SemanticTag.UNCITED_CLAIM.value:
            steps[idx] = f"{step} (Doe 2020, p. 14)"
            break
        if fix_tag == SemanticTag.MISQUOTE.value:
            fixed = (
                step.replace("\u201c", '"')
                .replace("\u201d", '"')
                .replace("\u2018", "'")
                .replace("\u2019", "'")
                .strip()
            )
            if "[context clarified]" not in fixed.lower():
                fixed = f"{fixed} [context clarified]"
            steps[idx] = fixed
            break
        if fix_tag == SemanticTag.OVERCLAIMED_CAUSALITY.value:
<<<<<<< HEAD
            clarification = "This relationship may be correlational."
            if clarification.lower() not in step.lower():
=======
            if "may" not in step.lower():
                clarification = "This relationship may be correlational."
>>>>>>> b946a160
                steps[idx] = _append_with_punctuation(step, clarification)
            break
        if fix_tag == SemanticTag.IS_OUGHT_SLIP.value:
            normative_suffix = "This recommendation is normative and contingent on shared values."
            if normative_suffix.lower() not in step.lower():
                steps[idx] = _append_with_punctuation(step, normative_suffix)
            break
    return steps


__all__ = ["repair_once"]<|MERGE_RESOLUTION|>--- conflicted
+++ resolved
@@ -54,13 +54,10 @@
         return suffix_text
     if set(trimmed) <= {"."}:
         return f"{trimmed} {suffix_text}"
-<<<<<<< HEAD
     punctuation_only = all(char in ".:;," for char in trimmed)
     if punctuation_only:
         # Preserve ellipses, but drop bare separators such as ':' or ';'.
         return suffix_text if set(trimmed) - {"."} else f"{trimmed} {suffix_text}"
-=======
->>>>>>> b946a160
     trimmed = trimmed.rstrip(":;,") or trimmed
     terminal = trimmed[-1]
     if terminal in {".", "?", "!"}:
@@ -198,13 +195,8 @@
             steps[idx] = fixed
             break
         if fix_tag == SemanticTag.OVERCLAIMED_CAUSALITY.value:
-<<<<<<< HEAD
             clarification = "This relationship may be correlational."
             if clarification.lower() not in step.lower():
-=======
-            if "may" not in step.lower():
-                clarification = "This relationship may be correlational."
->>>>>>> b946a160
                 steps[idx] = _append_with_punctuation(step, clarification)
             break
         if fix_tag == SemanticTag.IS_OUGHT_SLIP.value:
