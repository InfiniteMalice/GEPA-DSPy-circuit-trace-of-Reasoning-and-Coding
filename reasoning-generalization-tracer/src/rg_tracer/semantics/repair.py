"""Targeted repair heuristics responding to semantic tags."""

from __future__ import annotations

import re
<<<<<<< HEAD
from typing import Iterable, List, Mapping, Pattern
=======
from typing import Iterable, List, Mapping
>>>>>>> 6fa61472

try:  # pragma: no cover - optional regex backend for boundary repairs
    import regex as _regex_backend
except ImportError:  # pragma: no cover
    _regex_backend = None

if _regex_backend is not None:  # pragma: no cover - optional dependency
    _REGEX_PATTERN_TYPE = getattr(_regex_backend, "Pattern", None)
else:  # pragma: no cover - regex not installed
    _REGEX_PATTERN_TYPE = None

from .patterns import build_token_boundary_pattern
from .taxonomy import SemanticTag


def _build_unit_pattern(unit_text: str) -> re.Pattern[str] | None:
    """Return a regex that respects token boundaries for ``unit_text``."""

    trimmed = unit_text.strip()
    if not trimmed:
        return None
    escaped = re.escape(trimmed)
    leading_alnum = trimmed[0].isalnum()
    trailing_alnum = trimmed[-1].isalnum()
    if leading_alnum and trailing_alnum:
        return re.compile(rf"(?<![A-Za-z]){escaped}(?![A-Za-z])")
    return re.compile(escaped)


def _normalise_chain(chain: object) -> List[str]:
    if isinstance(chain, str):
        steps = [step.strip() for step in chain.split("\n") if step.strip()]
    elif isinstance(chain, Mapping) and "steps" in chain:
        steps = [str(step).strip() for step in chain.get("steps", []) if str(step).strip()]
    elif isinstance(chain, Iterable):
        steps = [str(step).strip() for step in chain if str(step).strip()]
    else:
        steps = [str(chain).strip()]
    return steps or [""]


def _append_with_punctuation(text: str, suffix: str) -> str:
    """Append ``suffix`` to ``text`` while handling terminal punctuation."""

    trimmed = text.rstrip()
    suffix_text = suffix.strip()
    if not trimmed:
        return suffix_text
    # Preserve ellipses such as "..." without dropping existing periods.
    if set(trimmed) <= {"."}:
        return f"{trimmed} {suffix_text}"
    punctuation_only = all(char in ".:;," for char in trimmed)
    if punctuation_only:
        # Preserve ellipses ("..."), but drop bare separators such as ':' or ';'.
        return suffix_text if set(trimmed) - {"."} else f"{trimmed} {suffix_text}"
    trimmed = trimmed.rstrip(":;,") or trimmed
    terminal = trimmed[-1]
    if terminal in {".", "?", "!"}:
        return f"{trimmed} {suffix_text}"
    base = trimmed.rstrip(".")
    return f"{base}. {suffix_text}" if base else suffix_text


<<<<<<< HEAD
def _compile_case_insensitive(pattern: Pattern[str], *, flags: int) -> Pattern[str]:
=======
def _compile_case_insensitive(pattern: object, *, flags: int) -> "re.Pattern[str]":
>>>>>>> 6fa61472
    """Recompile ``pattern`` with ``flags`` while respecting optional regex backend."""

    if (
        _regex_backend is not None
        and _REGEX_PATTERN_TYPE is not None
        and isinstance(pattern, _REGEX_PATTERN_TYPE)
    ):
        return _regex_backend.compile(pattern.pattern, flags=flags)
    return re.compile(pattern.pattern, flags=flags)


def repair_once(
    chain: object,
    tags: Iterable[Mapping[str, object]],
    *,
    expected_units: str | None = None,
    preferred_variables: Iterable[str] | None = None,
) -> List[str]:
    """Attempt targeted repairs for a single pass of semantic tags.

    All tags other than ``UNIT_MISMATCH`` trigger at most one edit. Unit fixes may
    adjust multiple steps when the report identifies several concrete mismatches.
    """
    steps = _normalise_chain(chain)
    preferred = list(preferred_variables or [])
    replacement_var = preferred[0] if preferred else "x"
    tags_list = list(tags)
    priority = [
        SemanticTag.UNIT_MISMATCH.value,
        SemanticTag.VARIABLE_DRIFT.value,
        SemanticTag.UNSUPPORTED.value,
        SemanticTag.UNCITED_CLAIM.value,
        SemanticTag.MISQUOTE.value,
        SemanticTag.OVERCLAIMED_CAUSALITY.value,
        SemanticTag.IS_OUGHT_SLIP.value,
    ]
    fix_tag: str | None = None
    for candidate in priority:
        if candidate == SemanticTag.UNIT_MISMATCH.value and not expected_units:
            continue
        if any(candidate in entry.get("tags", []) for entry in tags_list):
            fix_tag = candidate
            break
    if fix_tag is None:
        return steps
    if fix_tag == SemanticTag.UNIT_MISMATCH.value:
        ordered_entries = sorted(
            tags_list,
            key=lambda item: bool(item.get("incorrect_unit")),
            reverse=True,
        )
    else:
        ordered_entries = tags_list
    for entry in ordered_entries:
        if fix_tag not in entry.get("tags", []):
            continue
        step = str(entry.get("step", "")).strip()
        try:
            idx = steps.index(step)
        except ValueError:
            continue
        if fix_tag == SemanticTag.VARIABLE_DRIFT.value:
            offending_token = str(entry.get("offending_token", "")).strip()
            candidate = offending_token
            if not candidate:
                match = re.search(r"\b([A-Za-z])\b", step)
                if match:
                    candidate = match.group(1)
            new_step = step
            if candidate:
                pattern = build_token_boundary_pattern(candidate)
                if pattern:
                    new_step, replaced = pattern.subn(replacement_var, new_step, count=1)
                    if replaced == 0:
                        flags = pattern.flags | re.IGNORECASE
                        pattern_ci = _compile_case_insensitive(pattern, flags=flags)
                        new_step, _ = pattern_ci.subn(replacement_var, new_step, count=1)
                else:
                    new_step = new_step.replace(candidate, replacement_var, 1)
            else:
                new_step = re.sub(r"\b[A-Za-z]\b", replacement_var, new_step, count=1)
            steps[idx] = new_step
            break
        if fix_tag == SemanticTag.UNIT_MISMATCH.value and expected_units:
            incorrect_unit = str(entry.get("incorrect_unit", "")).strip()
            new_step = step
            if incorrect_unit:
                pattern = build_token_boundary_pattern(incorrect_unit)
                if pattern:
                    new_step, replaced = pattern.subn(expected_units, new_step, count=1)
                    if replaced == 0:
                        flags = pattern.flags | re.IGNORECASE
                        pattern_ci = _compile_case_insensitive(pattern, flags=flags)
                        new_step, _ = pattern_ci.subn(expected_units, new_step, count=1)
            expected_trimmed = expected_units.strip()
            if expected_trimmed:
                expected_pattern = build_token_boundary_pattern(expected_trimmed)
                if expected_pattern:
                    flags = expected_pattern.flags | re.IGNORECASE
                    matcher = _compile_case_insensitive(expected_pattern, flags=flags)
                    has_expected = bool(matcher.search(new_step))
                else:
                    has_expected = expected_trimmed.lower() in new_step.lower()
                if not has_expected:
                    new_step = f"{new_step} ({expected_units})"
            steps[idx] = new_step
            if incorrect_unit:
                continue
            break
        if fix_tag == SemanticTag.UNSUPPORTED.value:
            suffix = "Because we justify the inference from previous steps."
            if suffix.lower() not in step.lower():
                steps[idx] = _append_with_punctuation(step, suffix)
            break
        if fix_tag == SemanticTag.UNCITED_CLAIM.value:
            steps[idx] = f"{step} (Doe 2020, p. 14)"
            break
        if fix_tag == SemanticTag.MISQUOTE.value:
            fixed = (
                step.replace("\u201c", '"')
                .replace("\u201d", '"')
                .replace("\u2018", "'")
                .replace("\u2019", "'")
                .strip()
            )
            if "[context clarified]" not in fixed.lower():
                fixed = f"{fixed} [context clarified]"
            steps[idx] = fixed
            break
        if fix_tag == SemanticTag.OVERCLAIMED_CAUSALITY.value:
            clarification = "This relationship may be correlational."
            if clarification.lower() not in step.lower():
                steps[idx] = _append_with_punctuation(step, clarification)
            break
        if fix_tag == SemanticTag.IS_OUGHT_SLIP.value:
            normative_suffix = "This recommendation is normative and contingent on shared values."
            if normative_suffix.lower() not in step.lower():
                steps[idx] = _append_with_punctuation(step, normative_suffix)
            break
    return steps


__all__ = ["repair_once"]<|MERGE_RESOLUTION|>--- conflicted
+++ resolved
@@ -3,11 +3,7 @@
 from __future__ import annotations
 
 import re
-<<<<<<< HEAD
 from typing import Iterable, List, Mapping, Pattern
-=======
-from typing import Iterable, List, Mapping
->>>>>>> 6fa61472
 
 try:  # pragma: no cover - optional regex backend for boundary repairs
     import regex as _regex_backend
@@ -71,11 +67,7 @@
     return f"{base}. {suffix_text}" if base else suffix_text
 
 
-<<<<<<< HEAD
 def _compile_case_insensitive(pattern: Pattern[str], *, flags: int) -> Pattern[str]:
-=======
-def _compile_case_insensitive(pattern: object, *, flags: int) -> "re.Pattern[str]":
->>>>>>> 6fa61472
     """Recompile ``pattern`` with ``flags`` while respecting optional regex backend."""
 
     if (
