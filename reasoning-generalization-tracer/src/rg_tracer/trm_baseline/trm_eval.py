--- conflicted
+++ resolved
@@ -53,11 +53,7 @@
         parity_reason = "recursion accumulates parity"
         chain_text = (
             f"Sequence {seq} maps to activation {pred:.2f} "
-<<<<<<< HEAD
             f"because {PARITY_REASON}."
-=======
-            f"because {parity_reason}."
->>>>>>> 17edef98
         )
         report = verify_chain(
             chain_text,
