--- conflicted
+++ resolved
@@ -17,25 +17,18 @@
 from ..trm_baseline import TinyRecursionModel
 
 AXIS_FUNCTIONS = {name: getattr(axes, name) for name in axes.__all__}
-<<<<<<< HEAD
 ATTR_PHASES = ["pre_overfit", "overfit", "pre_grok", "post_grok"]
 DEFAULT_ATTR_CONFIG = {
     "probe_size": len(ATTR_PHASES),
     "topk": 2,
     "backend": "null",
 }
-=======
-DEFAULT_ATTR_CONFIG = {"probe_size": 2, "topk": 2, "backend": "null"}
->>>>>>> 16c0cc8d
 DEFAULT_ATTR_BONUSES = {
     "alignment_gain": 0.01,
     "repeatability_gain": 0.01,
     "sparsity_drop": 0.005,
 }
-<<<<<<< HEAD
-=======
 ATTR_PHASES = ["pre_overfit", "overfit", "pre_grok", "post_grok"]
->>>>>>> 16c0cc8d
 
 
 @dataclass
