--- conflicted
+++ resolved
@@ -165,11 +165,7 @@
 
 
 def _concept_feature_descriptors(concept: ConceptSpec | None) -> List[Mapping[str, object]]:
-<<<<<<< HEAD
-    """Return concept feature descriptors suitable for attribution metrics."""
-=======
     "Return concept feature descriptors suitable for attribution metrics."
->>>>>>> 260daed6
 
     if concept is None:
         return []
@@ -179,11 +175,7 @@
             if not isinstance(entry, Mapping):
                 continue
             identifier = entry.get("id")
-<<<<<<< HEAD
             if identifier is None:
-=======
-            if not identifier:
->>>>>>> 260daed6
                 continue
             descriptor: Dict[str, object] = {"id": str(identifier)}
             tags = entry.get("tags")
@@ -209,11 +201,7 @@
     bonuses: Mapping[str, float],
     concept: ConceptSpec | None,
 ) -> Dict[str, float]:
-<<<<<<< HEAD
-    """Populate candidate attribution fields and return the computed metrics."""
-=======
     "Populate candidate attribution fields and return the computed metrics."
->>>>>>> 260daed6
     concept_features = _concept_feature_descriptors(concept)
     metrics = {
         "sparsity": attr_metrics.path_sparsity(graphs),
@@ -342,19 +330,11 @@
             tags_iter = raw_tags
         else:
             tags_iter = [raw_tags]
-<<<<<<< HEAD
         lower_tags = {str(tag).lower() for tag in tags_iter}
-=======
-        feature_tags = {str(tag) for tag in tags_iter}
->>>>>>> 260daed6
         feature_id = str(feature.get("id", ""))
         if any(tag in step for step in entailed_lower for tag in lower_tags):
             entailed_ids.append(feature_id)
-<<<<<<< HEAD
         if any(tag in step for step in contradictory_lower for tag in lower_tags):
-=======
-        if any(tag.lower() in step.lower() for step in contradictory_steps for tag in feature_tags):
->>>>>>> 260daed6
             contradictory_ids.append(feature_id)
     return {
         "entailed_feature_ids": entailed_ids,
@@ -533,28 +513,7 @@
                     repeat=metrics.get("delta_repeatability", 0.0),
                     sparsity=metrics.get("delta_sparsity", 0.0),
                 )
-<<<<<<< HEAD
                 handle.write(attr_line)
-=======
-            )
-        metrics_to_write = [
-            (idx, candidate)
-            for idx, candidate in enumerate(results, start=1)
-            if candidate.attr_metrics
-        ]
-        if metrics_to_write:
-            handle.write("\n### Attribution Metrics\n")
-            for idx, candidate in metrics_to_write:
-                metrics = candidate.attr_metrics or {}
-                handle.write(
-                    "- #{idx} Δalign={align:.3f}, Δrepeat={repeat:.3f}, Δsparsity={sparsity:.3f}\n".format(
-                        idx=idx,
-                        align=metrics.get("delta_alignment", 0.0),
-                        repeat=metrics.get("delta_repeatability", 0.0),
-                        sparsity=metrics.get("delta_sparsity", 0.0),
-                    )
-                )
->>>>>>> 260daed6
 
     best_path = run_dir / "best.json"
     with best_path.open("w", encoding="utf8") as handle:
