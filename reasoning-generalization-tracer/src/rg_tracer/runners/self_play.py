--- conflicted
+++ resolved
@@ -820,12 +820,4 @@
     }
 
 
-<<<<<<< HEAD
-__all__ = ["Candidate", "pareto_frontier", "run_self_play"]
-=======
-__all__ = [
-  "Candidate"
-  "pareto_frontier",
-  "run_self_play",
-]
->>>>>>> 74abbc76
+__all__ = ["Candidate", "pareto_frontier", "run_self_play"]