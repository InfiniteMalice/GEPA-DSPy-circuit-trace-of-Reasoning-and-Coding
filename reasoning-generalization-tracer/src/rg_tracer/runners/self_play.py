"""Self-play runner producing Pareto-selected reasoning chains."""

from __future__ import annotations

import json
from dataclasses import dataclass, field
from datetime import datetime
from pathlib import Path
from collections.abc import Iterable
from typing import Dict, List, Mapping, Sequence

from ..abstention import apply_abstention
from ..attribution import graphs as attr_graphs
from ..attribution import metrics as attr_metrics
from ..concepts import ConceptSpec, compute_concept_reward, trace_model
from ..scoring import aggregator, axes
from ..semantics import SemanticTag, repair_once, verify_chain
from ..trm_baseline import TinyRecursionModel

AXIS_FUNCTIONS = {name: getattr(axes, name) for name in axes.__all__}
ATTR_PHASES = ["pre_overfit", "overfit", "pre_grok", "post_grok"]
DEFAULT_ATTR_CONFIG = {
    "probe_size": len(ATTR_PHASES),
    "topk": 2,
    "backend": "null",
}
DEFAULT_ATTR_BONUSES = {
    "alignment_gain": 0.01,
    "repeatability_gain": 0.01,
    "sparsity_drop": 0.005,
}


@dataclass
class Candidate:
    text: str
    confidence: float
    metrics: Dict[str, Mapping[str, object]]
    axis_scores: Dict[str, int]
    composite: float
    passes_gates: bool
    failed_gates: Dict[str, float]
    concept_reward: float
    abstained: bool
    trace: Dict[str, object] | None
    problem_id: str
    semantic_report: Mapping[str, object]
    semantics_map: Dict[str, List[str]] = field(default_factory=dict)
    attr_metrics: Dict[str, float] | None = None
    attr_bonus: float = 0.0


class TRMSampler:
    """Lightweight sampler using the Tiny Recursion Model for toy tasks."""

    def __init__(self) -> None:
        self.model = TinyRecursionModel()

    def generate(self, problem: Mapping[str, object], k: int) -> List[Dict[str, object]]:
        numbers = problem.get("numbers", [])
        answer = problem.get("answer")
        parity_task = problem.get("task") == "parity"
        base_confidence = 0.8 if answer is not None else 0.6
        candidates: List[Dict[str, object]] = []
        for idx in range(k):
            if numbers:
                prediction = sum(numbers)
            elif parity_task:
                seq = problem.get("sequence", [0, 1])
                prediction = sum(seq) % 2
            else:
                prediction = 0
            confidence = min(0.95, base_confidence - 0.05 * idx)
            metrics = {
                "logical_validity": {"formal_proof": True, "contradictions": 0},
                "numerical_accuracy": {
                    "error_rate": 0.0 if prediction == answer else 0.5,
                    "error_tolerance": 0.1,
                },
                "rigor": {
                    "checked_steps": len(numbers) or 1,
                    "total_steps": len(numbers) or 1,
                },
                "efficiency": {
                    "steps": len(numbers) or 1,
                    "baseline_steps": max(len(numbers), 1),
                },
                "abstraction_generalization": {
                    "transfer_accuracy": 0.9,
                    "compression_gain": 0.1,
                    "variable_lifts": 1,
                },
            }
            steps = [f"Add {numbers} to get {prediction}."]
            text = "\n".join(steps)
            trace = trace_model("trm", str(problem.get("id", "unknown"))).to_json()
            candidates.append(
                {
                    "text": text,
                    "confidence": confidence,
                    "metrics": metrics,
                    "trace": trace,
                }
            )
        return candidates


def _compute_axis_scores(metrics: Mapping[str, Mapping[str, object]]) -> Dict[str, int]:
    scores = {}
    for axis_name, func in AXIS_FUNCTIONS.items():
        axis_metrics = metrics.get(axis_name, {})
        scores[axis_name] = func(axis_metrics)
    return scores


def _dominates(a: Mapping[str, int], b: Mapping[str, int]) -> bool:
    ge_all = all(a.get(axis, 0) >= b.get(axis, 0) for axis in AXIS_FUNCTIONS)
    gt_any = any(a.get(axis, 0) > b.get(axis, 0) for axis in AXIS_FUNCTIONS)
    return ge_all and gt_any


def pareto_frontier(candidates: Sequence[Candidate]) -> List[Candidate]:
    frontier: List[Candidate] = []
    for candidate in candidates:
        if any(
            _dominates(other.axis_scores, candidate.axis_scores)
            for other in candidates
            if other is not candidate
        ):
            continue
        frontier.append(candidate)
    return frontier


def _prepare_output_dir(base_dir: str | Path | None = None) -> Path:
    timestamp = datetime.utcnow().strftime("%Y%m%d_%H%M%S")
    base = Path(base_dir or Path.cwd() / "runs") / timestamp
    base.mkdir(parents=True, exist_ok=True)
    return base


def _build_probe_inputs(
    problem: Mapping[str, object],
    probe_size: int,
) -> List[Dict[str, object]]:
    if probe_size <= 0:
        return []
    base_tokens = list(problem.get("sequence", []) or problem.get("numbers", []))
    if not base_tokens:
        prompt = str(problem.get("prompt", "")) or str(problem.get("statement", ""))
        base_tokens = [ord(ch) % 10 for ch in prompt[:8]] or [0]
    task_id = str(problem.get("id", "task"))
    probes: List[Dict[str, object]] = []
    for index in range(probe_size):
        phase = ATTR_PHASES[index % len(ATTR_PHASES)]
        probes.append(
            {
                "task_id": f"{task_id}_probe_{index}",
                "tokens": list(base_tokens),
                "phase": phase,
                "probe_index": index,
            }
        )
    return probes


<<<<<<< HEAD
def _concept_feature_descriptors(concept: ConceptSpec | None) -> List[Mapping[str, object]]:
    """Return concept feature descriptors suitable for attribution metrics."""

    if concept is None:
        return []
    if concept.feature_catalog:
        descriptors: List[Mapping[str, object]] = []
        for entry in concept.feature_catalog:
            if not isinstance(entry, Mapping):
                continue
            identifier = entry.get("id")
            if not identifier:
                continue
            descriptor: Dict[str, object] = {"id": str(identifier)}
            tags = entry.get("tags")
            if isinstance(tags, Iterable) and not isinstance(tags, (str, bytes)):
                descriptor["tags"] = [str(tag) for tag in tags]
            for key in ("layer", "type"):
                if key in entry:
                    descriptor[key] = entry[key]
            descriptors.append(descriptor)
        if descriptors:
            return descriptors
    fallback: List[Mapping[str, object]] = []
    for item in concept.expected_substructures:
        if not item:
            continue
        fallback.append({"id": str(item), "tags": [str(item)]})
    return fallback


=======
>>>>>>> 77fd2d45
def _compute_attr_metrics(
    candidate: Candidate,
    graphs: List[Mapping[str, object]],
    bonuses: Mapping[str, float],
    concept: ConceptSpec | None,
) -> Dict[str, float]:
<<<<<<< HEAD
    """Populate candidate attribution fields and return the computed metrics."""
    concept_features = _concept_feature_descriptors(concept)
=======
    trace_features = []
    if isinstance(candidate.trace, Mapping):
        trace_features = candidate.trace.get("features", [])
    concept_features = trace_features if concept is not None else []
>>>>>>> 77fd2d45
    metrics = {
        "sparsity": attr_metrics.path_sparsity(graphs),
        "avg_path_length": attr_metrics.average_path_length(graphs),
        "branching_factor": attr_metrics.average_branching_factor(graphs),
        "repeatability": attr_metrics.repeatability(graphs),
        "alignment": attr_metrics.concept_alignment(graphs, concept_features),
        "delta_sparsity": attr_metrics.delta_sparsity(graphs),
        "delta_alignment": attr_metrics.delta_alignment(graphs, concept_features),
        "delta_repeatability": attr_metrics.delta_repeatability(graphs),
    }
    bonus = 0.0
    if metrics["delta_alignment"] > 0:
        bonus += bonuses.get("alignment_gain", 0.0)
    if metrics["delta_repeatability"] > 0:
        bonus += bonuses.get("repeatability_gain", 0.0)
    if metrics["delta_sparsity"] > 0:
        bonus += bonuses.get("sparsity_drop", 0.0)
    candidate.attr_metrics = metrics
    candidate.attr_bonus = bonus
    candidate.composite += bonus
    alignment_now = metrics.get("alignment", 0.0)
    if concept is not None and candidate.trace:
        task_metrics = {
            **candidate.semantics_map,
            "concept_reuse": 1.0,
            "supporting_tasks": 1.0,
        }
        candidate.concept_reward = compute_concept_reward(
            candidate.trace,
            concept,
            task_metrics=task_metrics,
            alignment=alignment_now,
        )
    return {**metrics, "bonus": bonus}


def _apply_attribution_rewards(
    candidates: List[Candidate],
    *,
    model: object,
    problem: Mapping[str, object],
    run_dir: Path,
    profile_bonuses: Mapping[str, float],
    attr_config: Mapping[str, object],
    concept: ConceptSpec | None,
) -> None:
    if not candidates:
        return
    probe_size = int(attr_config.get("probe_size", DEFAULT_ATTR_CONFIG["probe_size"]))
    topk = int(attr_config.get("topk", DEFAULT_ATTR_CONFIG["topk"]))
    backend_value = attr_config.get("backend", DEFAULT_ATTR_CONFIG["backend"])
    backend_name = str(backend_value or DEFAULT_ATTR_CONFIG["backend"])
    if probe_size <= 0 or topk <= 0:
        return
    probes = _build_probe_inputs(problem, probe_size)
    if not probes:
        return
    attr_dir = run_dir / "attr"
    attr_dir.mkdir(parents=True, exist_ok=True)
    metrics_path = run_dir / "attr_metrics.jsonl"
    backend = attr_graphs.get_backend(backend_name)
    bonuses = {**DEFAULT_ATTR_BONUSES, **dict(profile_bonuses)}
    top_pairs = sorted(
        enumerate(candidates),
        key=lambda item: item[1].composite,
        reverse=True,
    )[:topk]
    with metrics_path.open("w", encoding="utf8") as handle:
        for idx, candidate in top_pairs:
            graphs: List[Mapping[str, object]] = []
            for probe in probes:
                payload = dict(probe)
                seed = idx * 997 + int(payload.get("probe_index", 0))
                graph = attr_graphs.extract_graph(
                    model,
                    payload,
                    backend=backend,
                    seed=seed,
                )
                graphs.append(graph)
                attr_path = attr_dir / f"candidate{idx}_probe{payload['probe_index']}.json"
                with attr_path.open("w", encoding="utf8") as graph_handle:
                    json.dump(graph, graph_handle, indent=2)
            metrics = _compute_attr_metrics(candidate, graphs, bonuses, concept)
            record = {
                "candidate_index": idx,
                "problem_id": candidate.problem_id,
                **metrics,
            }
            handle.write(json.dumps(record) + "\n")


def _load_problem(path: str | Path) -> Mapping[str, object]:
    with open(path, "r", encoding="utf8") as handle:
        first_line = handle.readline()
        if not first_line:
            raise ValueError("Problem file is empty")
        return json.loads(first_line)


def _map_semantics_to_features(
    trace: Mapping[str, object],
    report: Mapping[str, object],
) -> Dict[str, List[str]]:
    features = trace.get("features", []) if trace else []
    entailed_steps = [
        entry.get("step", "")
        for entry in report.get("tags", [])
        if SemanticTag.ENTAILED.value in entry.get("tags", [])
    ]
    contradictory_steps = [
        entry.get("step", "")
        for entry in report.get("tags", [])
        if SemanticTag.CONTRADICTION.value in entry.get("tags", [])
    ]
    entailed_ids: List[str] = []
    contradictory_ids: List[str] = []
    for feature in features:
        feature_tags = set(feature.get("tags", []))
        feature_id = str(feature.get("id", ""))
        if any(tag.lower() in step.lower() for step in entailed_steps for tag in feature_tags):
            entailed_ids.append(feature_id)
        if any(tag.lower() in step.lower() for step in contradictory_steps for tag in feature_tags):
            contradictory_ids.append(feature_id)
    return {
        "entailed_feature_ids": entailed_ids,
        "contradictory_feature_ids": contradictory_ids,
    }


def run_self_play(
    problem_path: str | Path,
    *,
    profile: str = "proof_math",
    k: int = 4,
    sampler: str = "trm",
    concept: ConceptSpec | None = None,
    output_dir: str | Path | None = None,
) -> Dict[str, object]:
    problem = _load_problem(problem_path)
    if sampler != "trm":
        raise ValueError(f"Unsupported sampler: {sampler}")
    sampler_impl = TRMSampler()
    raw_candidates = sampler_impl.generate(problem, k)

    profiles = aggregator.load_profiles()
    profile_config = aggregator.get_last_config()
    attr_config = profile_config.get("attr", {}) if profile_config else {}
    if profile not in profiles:
        raise KeyError(f"Profile {profile} not found")
    profile_obj = profiles[profile]
    run_dir = _prepare_output_dir(output_dir)

    results: List[Candidate] = []
    semantics_logs: List[Dict[str, object]] = []
    problem_id = str(problem.get("id", "task"))
    expected_units = str(problem.get("units", "")) or None
    preferred_vars = problem.get("variables", [])

    for raw in raw_candidates:
        axis_scores = _compute_axis_scores(raw.get("metrics", {}))
        eval_result = aggregator.evaluate_profile(axis_scores, profile_obj)
        initial_text = raw.get("text", "")
        report = verify_chain(initial_text, problem)
        repairs_attempted = 0
        text_after_repair = initial_text
        if raw.get("confidence", 0.0) < 0.75 or report.score < 2:
            repairs_attempted = 1
            repaired_steps = repair_once(
                text_after_repair,
                report.tags,
                expected_units=expected_units,
                preferred_variables=preferred_vars,
            )
            text_after_repair = "\n".join(repaired_steps)
            report = verify_chain(text_after_repair, problem)
        gates_pass = bool(eval_result["passes_gates"])
        abstention = apply_abstention(
            text_after_repair,
            raw.get("confidence", 0.0),
            report.score,
            gates_pass,
        )
        semantic_dict = report.as_dict()
        semantic_dict["repairs_attempted"] = repairs_attempted
        semantic_dict["abstained"] = abstention.abstained
        semantics_logs.append(semantic_dict)

        trace_obj = raw.get("trace")
        trace_json = trace_obj.to_json() if hasattr(trace_obj, "to_json") else trace_obj
        semantics_map = _map_semantics_to_features(trace_json, semantic_dict) if trace_json else {}
        candidate = Candidate(
            text=abstention.text,
            confidence=raw.get("confidence", 0.0),
            metrics=raw.get("metrics", {}),
            axis_scores=axis_scores,
            composite=float(eval_result["composite"]),
            passes_gates=gates_pass,
            failed_gates=dict(eval_result["failed_gates"]),
            concept_reward=0.0,
            abstained=abstention.abstained,
            trace=trace_json,
            problem_id=problem_id,
            semantic_report=semantic_dict,
            semantics_map=semantics_map,
        )
        results.append(candidate)

    _apply_attribution_rewards(
        results,
        model=sampler_impl.model,
        problem=problem,
        run_dir=run_dir,
        profile_bonuses=profile_obj.bonuses,
        attr_config=attr_config,
        concept=concept,
    )

    if concept is not None:
        for candidate in results:
            if candidate.concept_reward != 0.0:
                continue
            if not candidate.trace:
                continue
            task_metrics = {
                **candidate.semantics_map,
                "concept_reuse": 1.0,
                "supporting_tasks": 1.0,
            }
            candidate.concept_reward = compute_concept_reward(
                candidate.trace,
                concept,
                task_metrics=task_metrics,
            )

    frontier = pareto_frontier(results)
    best = max(results, key=lambda c: c.composite)

    scores_path = run_dir / "scores.jsonl"
    with scores_path.open("w", encoding="utf8") as handle:
        for candidate in results:
            handle.write(
                json.dumps(
                    {
                        "text": candidate.text,
                        "confidence": candidate.confidence,
                        "axis_scores": candidate.axis_scores,
                        "composite": candidate.composite,
                        "passes_gates": candidate.passes_gates,
                        "failed_gates": candidate.failed_gates,
                        "concept_reward": candidate.concept_reward,
                        "abstained": candidate.abstained,
                        "problem_id": candidate.problem_id,
                        "attr_bonus": candidate.attr_bonus,
                        "attr_metrics": candidate.attr_metrics,
                    }
                )
                + "\n"
            )

    semantics_path = run_dir / "semantics.jsonl"
    with semantics_path.open("w", encoding="utf8") as handle:
        for entry in semantics_logs:
            handle.write(json.dumps(entry) + "\n")

    summary_path = run_dir / "summary.md"
    with summary_path.open("w", encoding="utf8") as handle:
        handle.write("| # | Composite | Gates | Concept | Abstained | Semantic Score | Repairs |\n")
        handle.write("| - | --------- | ----- | ------- | --------- | ------------- | ------- |\n")
        for idx, candidate in enumerate(results, start=1):
            handle.write(
                "| {idx} | {comp:.3f} | {gates} | {reward:.3f} | {abst} | {sem} | {repair} |\n".format(
                    idx=idx,
                    comp=candidate.composite,
                    gates=candidate.passes_gates,
                    reward=candidate.concept_reward,
                    abst=candidate.abstained,
                    sem=candidate.semantic_report.get("score", 0),
                    repair=candidate.semantic_report.get("repairs_attempted", 0),
                )
            )
        metrics_to_write = [
            (idx, candidate)
            for idx, candidate in enumerate(results, start=1)
            if candidate.attr_metrics
        ]
        if metrics_to_write:
            handle.write("\n### Attribution Metrics\n")
            for idx, candidate in metrics_to_write:
                metrics = candidate.attr_metrics or {}
                handle.write(
                    "- #{idx} Δalign={align:.3f}, Δrepeat={repeat:.3f}, Δsparsity={sparsity:.3f}\n".format(
                        idx=idx,
                        align=metrics.get("delta_alignment", 0.0),
                        repeat=metrics.get("delta_repeatability", 0.0),
                        sparsity=metrics.get("delta_sparsity", 0.0),
                    )
                )

    best_path = run_dir / "best.json"
    with best_path.open("w", encoding="utf8") as handle:
        json.dump(
            {
                "text": best.text,
                "confidence": best.confidence,
                "axis_scores": best.axis_scores,
                "composite": best.composite,
                "passes_gates": best.passes_gates,
                "failed_gates": best.failed_gates,
                "concept_reward": best.concept_reward,
                "abstained": best.abstained,
                "problem_id": best.problem_id,
            },
            handle,
            indent=2,
        )

    return {
        "run_dir": str(run_dir),
        "candidates": results,
        "frontier": frontier,
        "best": best,
    }


__all__ = ["run_self_play", "pareto_frontier", "Candidate"]<|MERGE_RESOLUTION|>--- conflicted
+++ resolved
@@ -164,9 +164,8 @@
     return probes
 
 
-<<<<<<< HEAD
 def _concept_feature_descriptors(concept: ConceptSpec | None) -> List[Mapping[str, object]]:
-    """Return concept feature descriptors suitable for attribution metrics."""
+    "Return concept feature descriptors suitable for attribution metrics."
 
     if concept is None:
         return []
@@ -196,23 +195,14 @@
     return fallback
 
 
-=======
->>>>>>> 77fd2d45
 def _compute_attr_metrics(
     candidate: Candidate,
     graphs: List[Mapping[str, object]],
     bonuses: Mapping[str, float],
     concept: ConceptSpec | None,
 ) -> Dict[str, float]:
-<<<<<<< HEAD
-    """Populate candidate attribution fields and return the computed metrics."""
+    "Populate candidate attribution fields and return the computed metrics."
     concept_features = _concept_feature_descriptors(concept)
-=======
-    trace_features = []
-    if isinstance(candidate.trace, Mapping):
-        trace_features = candidate.trace.get("features", [])
-    concept_features = trace_features if concept is not None else []
->>>>>>> 77fd2d45
     metrics = {
         "sparsity": attr_metrics.path_sparsity(graphs),
         "avg_path_length": attr_metrics.average_path_length(graphs),
