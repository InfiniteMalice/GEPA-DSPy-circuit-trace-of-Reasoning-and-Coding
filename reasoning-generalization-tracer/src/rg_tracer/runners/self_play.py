--- conflicted
+++ resolved
@@ -165,11 +165,7 @@
 
 
 def _concept_feature_descriptors(concept: ConceptSpec | None) -> List[Mapping[str, object]]:
-<<<<<<< HEAD
-    """Return concept feature descriptors suitable for attribution metrics."""
-=======
     "Return concept feature descriptors suitable for attribution metrics."
->>>>>>> 68df1d0c
 
     if concept is None:
         return []
@@ -205,11 +201,7 @@
     bonuses: Mapping[str, float],
     concept: ConceptSpec | None,
 ) -> Dict[str, float]:
-<<<<<<< HEAD
-    """Populate candidate attribution fields and return the computed metrics."""
-=======
     "Populate candidate attribution fields and return the computed metrics."
->>>>>>> 68df1d0c
     concept_features = _concept_feature_descriptors(concept)
     metrics = {
         "sparsity": attr_metrics.path_sparsity(graphs),
