--- conflicted
+++ resolved
@@ -169,10 +169,6 @@
     bonuses: Mapping[str, float],
     concept: ConceptSpec | None,
 ) -> Dict[str, float]:
-<<<<<<< HEAD
-    """Populate candidate attribution fields and return the computed metrics."""
-=======
->>>>>>> 37a760e4
     trace_features = []
     if isinstance(candidate.trace, Mapping):
         trace_features = candidate.trace.get("features", [])
@@ -368,20 +364,6 @@
         trace_obj = raw.get("trace")
         trace_json = trace_obj.to_json() if hasattr(trace_obj, "to_json") else trace_obj
         semantics_map = _map_semantics_to_features(trace_json, semantic_dict) if trace_json else {}
-<<<<<<< HEAD
-=======
-        concept_reward = 0.0
-        if concept is not None and trace_json:
-            concept_reward = compute_concept_reward(
-                trace_json,
-                concept,
-                task_metrics={
-                    **semantics_map,
-                    "concept_reuse": 1.0,
-                    "supporting_tasks": 1.0,
-                },
-            )
->>>>>>> 37a760e4
         candidate = Candidate(
             text=abstention.text,
             confidence=raw.get("confidence", 0.0),
@@ -409,7 +391,6 @@
         concept=concept,
     )
 
-<<<<<<< HEAD
     if concept is not None:
         for candidate in results:
             if candidate.concept_reward != 0.0:
@@ -427,8 +408,6 @@
                 task_metrics=task_metrics,
             )
 
-=======
->>>>>>> 37a760e4
     frontier = pareto_frontier(results)
     best = max(results, key=lambda c: c.composite)
 
@@ -475,7 +454,6 @@
                     repair=candidate.semantic_report.get("repairs_attempted", 0),
                 )
             )
-<<<<<<< HEAD
         metrics_to_write = [
             (idx, candidate)
             for idx, candidate in enumerate(results, start=1)
@@ -493,21 +471,6 @@
                         sparsity=metrics.get("delta_sparsity", 0.0),
                     )
                 )
-=======
-        handle.write("\n### Attribution Metrics\n")
-        for idx, candidate in enumerate(results, start=1):
-            if not candidate.attr_metrics:
-                continue
-            metrics = candidate.attr_metrics
-            handle.write(
-                "- #{idx} Δalign={align:.3f}, Δrepeat={repeat:.3f}, Δsparsity={sparsity:.3f}\n".format(
-                    idx=idx,
-                    align=metrics.get("delta_alignment", 0.0),
-                    repeat=metrics.get("delta_repeatability", 0.0),
-                    sparsity=metrics.get("delta_sparsity", 0.0),
-                )
-            )
->>>>>>> 37a760e4
 
     best_path = run_dir / "best.json"
     with best_path.open("w", encoding="utf8") as handle:
