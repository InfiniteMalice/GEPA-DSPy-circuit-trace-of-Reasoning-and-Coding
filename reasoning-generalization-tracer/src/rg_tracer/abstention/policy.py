--- conflicted
+++ resolved
@@ -29,7 +29,6 @@
     grn_eps: float = 1e-6,
 ) -> AbstentionResult:
     """Return abstention result enforcing the 0.75 threshold and semantic gate."""
-<<<<<<< HEAD
     if use_grn:
         vector = torch.tensor([confidence, sem_score], dtype=torch.float32)
         vector = apply_grn(vector, eps=grn_eps)
@@ -38,13 +37,6 @@
     else:
         confidence_value = float(confidence)
         sem_value = float(sem_score)
-=======
-    vector = torch.tensor([confidence, sem_score], dtype=torch.float32)
-    if use_grn:
-        vector = apply_grn(vector, eps=grn_eps)
-    confidence_value = float(vector[0].item())
-    sem_value = float(vector[1].item())
->>>>>>> b563ab73
     should_abstain = (
         confidence_value < ABSTENTION_THRESHOLD or sem_value < SEMANTIC_THRESHOLD or not gates_pass
     )
@@ -74,9 +66,9 @@
 
 
 __all__ = [
+    "AbstentionResult",
+    "ABSTENTION_THRESHOLD",
     "apply_abstention",
     "apply_abstention_tuple",
-    "AbstentionResult",
-    "ABSTENTION_THRESHOLD",
     "SEMANTIC_THRESHOLD",
 ]