"""Confidence calibration helpers using only the standard library."""

from __future__ import annotations

import math
from typing import Callable, Iterable, List, Tuple


def _clip(prob: float) -> float:
    return min(max(prob, 1e-6), 1 - 1e-6)


def temperature_scale(
    confidences: Iterable[float], labels: Iterable[int]
) -> Callable[[float], float]:
    """Fit a temperature scaling function on binary confidences."""
    confidences = [_clip(float(c)) for c in confidences]
    labels = [int(label_value) for label_value in labels]
    if len(confidences) != len(labels):
<<<<<<< HEAD
        raise ValueError(
            f"confidences and labels length mismatch: {len(confidences)} vs {len(labels)}"
        )
=======
        raise ValueError("confidences and labels length mismatch")
>>>>>>> b00d488c
    logits = [math.log(c / (1 - c)) for c in confidences]
    temps = [0.5 + i * 0.05 for i in range(1, 101)]
    best_temp = 1.0
    best_loss = float("inf")

    for temp in temps:
        loss = 0.0
        for logit, label in zip(logits, labels, strict=True):
            scaled = 1 / (1 + math.exp(-logit / temp))
            loss -= label * math.log(_clip(scaled)) + (1 - label) * math.log(_clip(1 - scaled))
        loss /= max(1, len(labels))
        if loss < best_loss:
            best_loss = loss
            best_temp = temp

    def calibrate(conf: float) -> float:
        conf = _clip(conf)
        logit = math.log(conf / (1 - conf))
        return 1 / (1 + math.exp(-logit / best_temp))

    return calibrate


def isotonic_calibration(
    confidences: Iterable[float], labels: Iterable[int]
) -> Callable[[float], float]:
    """Fit an isotonic regression calibrator using the PAV algorithm."""
    confidences_list = [float(conf) for conf in confidences]
    labels_list = [int(label_value) for label_value in labels]
    if len(confidences_list) != len(labels_list):
<<<<<<< HEAD
        raise ValueError(
            "confidences and labels length mismatch: "
            f"{len(confidences_list)} vs {len(labels_list)}"
        )
=======
        raise ValueError("confidences and labels length mismatch")
>>>>>>> b00d488c
    pairs = sorted(zip(confidences_list, labels_list))
    if not pairs:
        return lambda conf: conf

    # Pool-adjacent-violators: maintain blocks with monotonic means
    blocks: List[Tuple[float, float, float]] = []  # (weight, sum, mean)
    for conf, label in pairs:
        weight = 1.0
        total = label
        mean = total / weight
        blocks.append((weight, total, mean))
        while len(blocks) >= 2 and blocks[-2][2] > blocks[-1][2]:
            w1, s1, _ = blocks[-2]
            w2, s2, _ = blocks[-1]
            new_weight = w1 + w2
            new_sum = s1 + s2
            new_mean = new_sum / new_weight
            blocks = blocks[:-2] + [(new_weight, new_sum, new_mean)]

    thresholds: List[float] = []
    values: List[float] = []
    start = 0
    for weight, total, mean in blocks:
        end = start + int(round(weight))
        thresholds.extend([pairs[start][0], pairs[end - 1][0]])
        values.append(mean)
        start = end

    def calibrate(conf: float) -> float:
        conf = float(conf)
        if conf <= thresholds[0]:
            return values[0]
        if conf >= thresholds[-1]:
            return values[-1]
        for idx in range(len(values)):
            lower = thresholds[2 * idx]
            upper = thresholds[2 * idx + 1]
            if lower <= conf <= upper:
                return values[idx]
        return values[-1]

    return calibrate


__all__ = ["temperature_scale", "isotonic_calibration"]<|MERGE_RESOLUTION|>--- conflicted
+++ resolved
@@ -17,13 +17,9 @@
     confidences = [_clip(float(c)) for c in confidences]
     labels = [int(label_value) for label_value in labels]
     if len(confidences) != len(labels):
-<<<<<<< HEAD
         raise ValueError(
             f"confidences and labels length mismatch: {len(confidences)} vs {len(labels)}"
         )
-=======
-        raise ValueError("confidences and labels length mismatch")
->>>>>>> b00d488c
     logits = [math.log(c / (1 - c)) for c in confidences]
     temps = [0.5 + i * 0.05 for i in range(1, 101)]
     best_temp = 1.0
@@ -54,14 +50,10 @@
     confidences_list = [float(conf) for conf in confidences]
     labels_list = [int(label_value) for label_value in labels]
     if len(confidences_list) != len(labels_list):
-<<<<<<< HEAD
         raise ValueError(
             "confidences and labels length mismatch: "
             f"{len(confidences_list)} vs {len(labels_list)}"
         )
-=======
-        raise ValueError("confidences and labels length mismatch")
->>>>>>> b00d488c
     pairs = sorted(zip(confidences_list, labels_list))
     if not pairs:
         return lambda conf: conf
