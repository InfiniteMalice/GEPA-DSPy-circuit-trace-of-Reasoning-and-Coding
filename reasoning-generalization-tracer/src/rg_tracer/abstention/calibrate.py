"""Confidence calibration helpers using only the standard library."""

from __future__ import annotations

import math
from typing import Callable, Iterable, List, Tuple


def _clip(prob: float) -> float:
    return min(max(prob, 1e-6), 1 - 1e-6)


def temperature_scale(
    confidences: Iterable[float], labels: Iterable[int]
) -> Callable[[float], float]:
    """Fit a temperature scaling function on binary confidences."""
    confidences = [_clip(float(c)) for c in confidences]
    labels = [int(label_value) for label_value in labels]
    if len(confidences) != len(labels):
        raise ValueError("confidences and labels length mismatch")
    logits = [math.log(c / (1 - c)) for c in confidences]
    temps = [0.5 + i * 0.05 for i in range(1, 101)]
    best_temp = 1.0
    best_loss = float("inf")

    for temp in temps:
        loss = 0.0
        for logit, label in zip(logits, labels, strict=True):
            scaled = 1 / (1 + math.exp(-logit / temp))
            loss -= label * math.log(_clip(scaled)) + (1 - label) * math.log(_clip(1 - scaled))
        loss /= max(1, len(labels))
        if loss < best_loss:
            best_loss = loss
            best_temp = temp

    def calibrate(conf: float) -> float:
        conf = _clip(conf)
        logit = math.log(conf / (1 - conf))
        return 1 / (1 + math.exp(-logit / best_temp))

    return calibrate


def isotonic_calibration(
    confidences: Iterable[float], labels: Iterable[int]
) -> Callable[[float], float]:
    """Fit an isotonic regression calibrator using the PAV algorithm."""
    confidences_list = [float(conf) for conf in confidences]
    labels_list = [int(label_value) for label_value in labels]
    if len(confidences_list) != len(labels_list):
        raise ValueError("confidences and labels length mismatch")
<<<<<<< HEAD
    pairs = sorted(zip(confidences_list, labels_list))
=======
    pairs = sorted(zip(confidences_list, labels_list, strict=True))
>>>>>>> 764ed0df
    if not pairs:
        return lambda conf: conf

    # Pool-adjacent-violators: maintain blocks with monotonic means
    blocks: List[Tuple[float, float, float]] = []  # (weight, sum, mean)
    for conf, label in pairs:
        weight = 1.0
        total = label
        mean = total / weight
        blocks.append((weight, total, mean))
        while len(blocks) >= 2 and blocks[-2][2] > blocks[-1][2]:
            w1, s1, _ = blocks[-2]
            w2, s2, _ = blocks[-1]
            new_weight = w1 + w2
            new_sum = s1 + s2
            new_mean = new_sum / new_weight
            blocks = blocks[:-2] + [(new_weight, new_sum, new_mean)]

    thresholds: List[float] = []
    values: List[float] = []
    start = 0
    for weight, total, mean in blocks:
        end = start + int(round(weight))
        thresholds.extend([pairs[start][0], pairs[end - 1][0]])
        values.append(mean)
        start = end

    def calibrate(conf: float) -> float:
        conf = float(conf)
        if conf <= thresholds[0]:
            return values[0]
        if conf >= thresholds[-1]:
            return values[-1]
        for idx in range(len(values)):
            lower = thresholds[2 * idx]
            upper = thresholds[2 * idx + 1]
            if lower <= conf <= upper:
                return values[idx]
        return values[-1]

    return calibrate


__all__ = ["temperature_scale", "isotonic_calibration"]<|MERGE_RESOLUTION|>--- conflicted
+++ resolved
@@ -49,11 +49,7 @@
     labels_list = [int(label_value) for label_value in labels]
     if len(confidences_list) != len(labels_list):
         raise ValueError("confidences and labels length mismatch")
-<<<<<<< HEAD
     pairs = sorted(zip(confidences_list, labels_list))
-=======
-    pairs = sorted(zip(confidences_list, labels_list, strict=True))
->>>>>>> 764ed0df
     if not pairs:
         return lambda conf: conf
 
