--- conflicted
+++ resolved
@@ -16,12 +16,8 @@
     hedge_rate: float
     fallacy_flags: int
     neutrality_balance: float
-<<<<<<< HEAD
     # Each tag mapping exposes the original step alongside a list of tag labels.
     tags: List[Mapping[str, List[str]]]
-=======
-    tags: List[Mapping[str, Union[str, Iterable[str]]]]
->>>>>>> ee4bc0fe
 
     def as_dict(self) -> Mapping[str, object]:
         return {
@@ -51,11 +47,7 @@
     hedge_hits = 0
     fallacy_flags = 0
     neutrality_hits = 0
-<<<<<<< HEAD
     tags: List[Mapping[str, List[str]]] = []
-=======
-    tags: List[Mapping[str, Union[str, Iterable[str]]]] = []
->>>>>>> ee4bc0fe
     for step in steps:
         lowered = step.lower()
         if any(marker in step for marker in _CITATION_MARKERS):
