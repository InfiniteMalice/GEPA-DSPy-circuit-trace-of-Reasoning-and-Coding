--- conflicted
+++ resolved
@@ -70,7 +70,6 @@
             hedge_hits += 1
         if any(term in lowered for term in _FALLACY_TERMS):
             fallacy_flags += 1
-<<<<<<< HEAD
             step_tags.append(SemanticTag.RHETORICAL_EXCESS.value)
         if not has_citation and any(term in lowered for term in _ASSERTIVE_TERMS):
             step_tags.append(SemanticTag.UNCITED_CLAIM.value)
@@ -81,14 +80,6 @@
             step_tags.append(SemanticTag.MISQUOTE.value)
         if ('"' in step or "'" in step) and not has_citation:
             step_tags.append(SemanticTag.QUOTE_OOC.value)
-=======
-            tags.append(
-                {
-                    "step": step,
-                    "tags": [SemanticTag.RHETORICAL_EXCESS.value],
-                }
-            )
->>>>>>> 9fa905b8
         if "balance" in lowered or "both" in lowered:
             neutrality_hits += 1
         if step_tags:
