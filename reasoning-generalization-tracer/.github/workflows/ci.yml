--- conflicted
+++ resolved
@@ -31,61 +31,16 @@
           RUN_DIR=$(rg-tracer self-play --profile proof_math --k 3 \
             --problem datasets/toy_math/addition_small.jsonl \
             --concept parity --sampler trm \
-<<<<<<< HEAD
             | python .github/scripts/extract_run_dir.py) || {
               echo "Failed to extract run_dir from rg-tracer output" >&2
               exit 1
             }
-=======
-            | python - <<'PY'
-          import json
-          import sys
-
-          try:
-              data = json.load(sys.stdin)
-          except json.JSONDecodeError as exc:  # pragma: no cover - CI guard
-              raise SystemExit(f"Failed to parse rg-tracer output: {exc}") from exc
-          if "run_dir" not in data:
-              raise SystemExit(f"Missing run_dir in output: {data}")
-          print(data["run_dir"])
-PY
-          ) || { echo "Failed to extract run_dir from rg-tracer output"; exit 1; }
->>>>>>> 87b9fa65
           export RUN_DIR
           test -f "$RUN_DIR/summary.md"
           test -f "$RUN_DIR/semantics.jsonl"
           test -f "$RUN_DIR/attr_metrics.jsonl"
           test -d "$RUN_DIR/attr"
-<<<<<<< HEAD
           python .github/scripts/validate_metrics.py
-=======
-          ls "$RUN_DIR/attr"
-          python - <<'PY'
-          import json
-          import os
-          from pathlib import Path
-
-          run_dir = Path(os.environ["RUN_DIR"])
-          metrics_path = run_dir / "attr_metrics.jsonl"
-          lines = [
-              json.loads(line)
-              for line in metrics_path.read_text(encoding="utf8").splitlines()
-              if line.strip()
-          ]
-          assert lines, "attr_metrics.jsonl is empty"
-          for key in (
-              "delta_alignment",
-              "delta_repeatability",
-              "delta_sparsity",
-          ):
-              assert key in lines[0], lines[0]
-          attr_dir = run_dir / "attr"
-          files = list(attr_dir.iterdir())
-          assert files, "attr directory empty"
-          assert any(path.suffix == ".json" for path in files), files
-          PY
-          grep -q "Attribution Metrics" "$RUN_DIR/summary.md"
->>>>>>> 87b9fa65
         working-directory: reasoning-generalization-tracer
       - name: Concept reward smoke
         run: |
