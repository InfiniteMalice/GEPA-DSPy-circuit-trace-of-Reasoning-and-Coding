name: CI

on:
  push:
  pull_request:

jobs:
  build:
    runs-on: ubuntu-latest
    steps:
      - uses: actions/checkout@v3
      - name: Set up Python
        uses: actions/setup-python@v4
        with:
          python-version: '3.11'
      - name: Install dependencies
        run: |
          pip install --upgrade pip
          pip install -e .
          pip install pytest
        working-directory: reasoning-generalization-tracer
      - name: Lint
        run: python -m compileall src
        working-directory: reasoning-generalization-tracer
      - name: Unit tests
        run: pytest -q
        working-directory: reasoning-generalization-tracer
      - name: Smoke self-play
        run: |
          set -euo pipefail
          RUN_DIR=$(rg-tracer self-play --profile proof_math --k 3 \
            --problem datasets/toy_math/addition_small.jsonl \
            --concept parity --sampler trm \
            | python -c 'import json, sys; print(json.load(sys.stdin)["run_dir"])')
          export RUN_DIR
          test -f "$RUN_DIR/summary.md"
          test -f "$RUN_DIR/semantics.jsonl"
          test -f "$RUN_DIR/attr_metrics.jsonl"
          test -d "$RUN_DIR/attr"
          ls "$RUN_DIR/attr"
          python - <<'PY'
<<<<<<< HEAD
          import json
          import os
          from pathlib import Path

          run_dir = Path(os.environ["RUN_DIR"])
          metrics_path = run_dir / "attr_metrics.jsonl"
          lines = [
              json.loads(line)
              for line in metrics_path.read_text(encoding="utf8").splitlines()
              if line.strip()
          ]
          assert lines, "attr_metrics.jsonl is empty"
          for key in (
              "delta_alignment",
              "delta_repeatability",
              "delta_sparsity",
          ):
              assert key in lines[0], lines[0]
          attr_dir = run_dir / "attr"
          files = list(attr_dir.iterdir())
          assert files, "attr directory empty"
          assert any(path.suffix == ".json" for path in files), files
=======
import json
import os
from pathlib import Path

run_dir = Path(os.environ["RUN_DIR"])
metrics_path = run_dir / "attr_metrics.jsonl"
lines = [
    json.loads(line)
    for line in metrics_path.read_text(encoding="utf8").splitlines()
    if line.strip()
]
assert lines, "attr_metrics.jsonl is empty"
for key in (
    "delta_alignment",
    "delta_repeatability",
    "delta_sparsity",
):
    assert key in lines[0], lines[0]
attr_dir = run_dir / "attr"
files = list(attr_dir.iterdir())
assert files, "attr directory empty"
assert any(path.suffix == ".json" for path in files), files
>>>>>>> a0e297e2
          PY
          grep -q "Attribution Metrics" "$RUN_DIR/summary.md"
        working-directory: reasoning-generalization-tracer
      - name: Concept reward smoke
        run: |
          python - <<'PY'
from rg_tracer.concepts import ConceptSpec, compute_concept_reward

<<<<<<< HEAD
          trace = {
              "features": [
                  {"id": "F1", "layer": 1, "importance": 0.7, "tags": ["parity"]}
              ],
              "edges": [],
              "path_lengths": {"mean": 1.0},
          }
          spec = ConceptSpec(
              name="parity",
              definition="",
              expected_substructures=["parity"],
          )
          reward = compute_concept_reward(
              trace,
              spec,
              task_metrics={
                  "concept_reuse": 1.0,
                  "supporting_tasks": 1,
                  "entailed_feature_ids": ["F1"],
              },
          )
          assert reward > 0.3, reward
=======
trace = {
    "features": [
        {"id": "F1", "layer": 1, "importance": 0.7, "tags": ["parity"]}
    ],
    "edges": [],
    "path_lengths": {"mean": 1.0},
}
spec = ConceptSpec(
    name="parity",
    definition="",
    expected_substructures=["parity"],
)
reward = compute_concept_reward(
    trace,
    spec,
    task_metrics={
        "concept_reuse": 1.0,
        "supporting_tasks": 1,
        "entailed_feature_ids": ["F1"],
    },
)
assert reward > 0.3, reward
>>>>>>> a0e297e2
          PY
        working-directory: reasoning-generalization-tracer
      - name: Smoke humanities CLI
        run: |
          rg-tracer humanities --dataset datasets/humanities/sample_claims.jsonl \
            --profile humanities > humanities.json
          test -s humanities.json
          python - <<'PY'
<<<<<<< HEAD
          import json

          data = json.load(open("humanities.json", "r", encoding="utf8"))
          assert data["records"], data
          assert any(record["abstained"] for record in data["records"])
=======
import json

data = json.load(open("humanities.json", "r", encoding="utf8"))
assert data["records"], data
assert any(record["abstained"] for record in data["records"])
>>>>>>> a0e297e2
          PY
        working-directory: reasoning-generalization-tracer
      - name: Smoke fallback pipeline
        run: |
          python - <<'PY'
from rg_tracer.fallback import run_academic_pipeline

<<<<<<< HEAD
          output = run_academic_pipeline(
              "datasets/humanities/sample_claims.jsonl"
          )
          assert output["summary"]["count"] >= 2
          assert any(not rec["abstained"] for rec in output["records"])
          assert any(rec["abstained"] for rec in output["records"])
          for record in output["records"]:
              if not record["abstained"]:
                  assert "posterior" in record
=======
output = run_academic_pipeline(
    "datasets/humanities/sample_claims.jsonl"
)
assert output["summary"]["count"] >= 2
assert any(not rec["abstained"] for rec in output["records"])
assert any(rec["abstained"] for rec in output["records"])
for record in output["records"]:
    if not record["abstained"]:
        assert "posterior" in record
>>>>>>> a0e297e2
          PY
        working-directory: reasoning-generalization-tracer
      - name: Upload runs artifact
        if: always()
        uses: actions/upload-artifact@v3
        with:
          name: runs
          path: reasoning-generalization-tracer/runs
          if-no-files-found: ignore<|MERGE_RESOLUTION|>--- conflicted
+++ resolved
@@ -39,7 +39,6 @@
           test -d "$RUN_DIR/attr"
           ls "$RUN_DIR/attr"
           python - <<'PY'
-<<<<<<< HEAD
           import json
           import os
           from pathlib import Path
@@ -62,30 +61,6 @@
           files = list(attr_dir.iterdir())
           assert files, "attr directory empty"
           assert any(path.suffix == ".json" for path in files), files
-=======
-import json
-import os
-from pathlib import Path
-
-run_dir = Path(os.environ["RUN_DIR"])
-metrics_path = run_dir / "attr_metrics.jsonl"
-lines = [
-    json.loads(line)
-    for line in metrics_path.read_text(encoding="utf8").splitlines()
-    if line.strip()
-]
-assert lines, "attr_metrics.jsonl is empty"
-for key in (
-    "delta_alignment",
-    "delta_repeatability",
-    "delta_sparsity",
-):
-    assert key in lines[0], lines[0]
-attr_dir = run_dir / "attr"
-files = list(attr_dir.iterdir())
-assert files, "attr directory empty"
-assert any(path.suffix == ".json" for path in files), files
->>>>>>> a0e297e2
           PY
           grep -q "Attribution Metrics" "$RUN_DIR/summary.md"
         working-directory: reasoning-generalization-tracer
@@ -94,7 +69,6 @@
           python - <<'PY'
 from rg_tracer.concepts import ConceptSpec, compute_concept_reward
 
-<<<<<<< HEAD
           trace = {
               "features": [
                   {"id": "F1", "layer": 1, "importance": 0.7, "tags": ["parity"]}
@@ -117,30 +91,6 @@
               },
           )
           assert reward > 0.3, reward
-=======
-trace = {
-    "features": [
-        {"id": "F1", "layer": 1, "importance": 0.7, "tags": ["parity"]}
-    ],
-    "edges": [],
-    "path_lengths": {"mean": 1.0},
-}
-spec = ConceptSpec(
-    name="parity",
-    definition="",
-    expected_substructures=["parity"],
-)
-reward = compute_concept_reward(
-    trace,
-    spec,
-    task_metrics={
-        "concept_reuse": 1.0,
-        "supporting_tasks": 1,
-        "entailed_feature_ids": ["F1"],
-    },
-)
-assert reward > 0.3, reward
->>>>>>> a0e297e2
           PY
         working-directory: reasoning-generalization-tracer
       - name: Smoke humanities CLI
@@ -149,19 +99,11 @@
             --profile humanities > humanities.json
           test -s humanities.json
           python - <<'PY'
-<<<<<<< HEAD
           import json
 
           data = json.load(open("humanities.json", "r", encoding="utf8"))
           assert data["records"], data
           assert any(record["abstained"] for record in data["records"])
-=======
-import json
-
-data = json.load(open("humanities.json", "r", encoding="utf8"))
-assert data["records"], data
-assert any(record["abstained"] for record in data["records"])
->>>>>>> a0e297e2
           PY
         working-directory: reasoning-generalization-tracer
       - name: Smoke fallback pipeline
@@ -169,7 +111,6 @@
           python - <<'PY'
 from rg_tracer.fallback import run_academic_pipeline
 
-<<<<<<< HEAD
           output = run_academic_pipeline(
               "datasets/humanities/sample_claims.jsonl"
           )
@@ -179,17 +120,6 @@
           for record in output["records"]:
               if not record["abstained"]:
                   assert "posterior" in record
-=======
-output = run_academic_pipeline(
-    "datasets/humanities/sample_claims.jsonl"
-)
-assert output["summary"]["count"] >= 2
-assert any(not rec["abstained"] for rec in output["records"])
-assert any(rec["abstained"] for rec in output["records"])
-for record in output["records"]:
-    if not record["abstained"]:
-        assert "posterior" in record
->>>>>>> a0e297e2
           PY
         working-directory: reasoning-generalization-tracer
       - name: Upload runs artifact
