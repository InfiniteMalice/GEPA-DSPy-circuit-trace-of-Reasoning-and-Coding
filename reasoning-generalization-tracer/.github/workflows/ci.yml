name: CI

on:
  push:
  pull_request:

jobs:
  build:
    runs-on: ubuntu-latest
    steps:
      - uses: actions/checkout@v3
      - name: Set up Python
        uses: actions/setup-python@v4
        with:
          python-version: '3.11'
      - name: Install dependencies
        run: |
          pip install --upgrade pip
          pip install -e .
          pip install pytest
        working-directory: reasoning-generalization-tracer
      - name: Lint
        run: python -m compileall src
        working-directory: reasoning-generalization-tracer
      - name: Unit tests
        run: pytest -q
        working-directory: reasoning-generalization-tracer
      - name: Smoke self-play
        run: |
          set -euo pipefail
          RUN_DIR=$(rg-tracer self-play --profile proof_math --k 3 \
            --problem datasets/toy_math/addition_small.jsonl \
            --concept parity --sampler trm \
            | python .github/scripts/extract_run_dir.py) || {
              echo "Failed to extract run_dir from rg-tracer output" >&2
              exit 1
            }
          export RUN_DIR
          test -f "$RUN_DIR/summary.md"
          test -f "$RUN_DIR/semantics.jsonl"
          test -f "$RUN_DIR/attr_metrics.jsonl"
          test -d "$RUN_DIR/attr"
          python .github/scripts/validate_metrics.py
        working-directory: reasoning-generalization-tracer
      - name: Concept reward smoke
<<<<<<< HEAD
        run: python .github/scripts/concept_smoke.py
=======
        run: |
          python - <<'PY'
from rg_tracer.concepts import ConceptSpec, compute_concept_reward

          trace = {
              "features": [
                  {"id": "F1", "layer": 1, "importance": 0.7, "tags": ["parity"]}
              ],
              "edges": [],
              "path_lengths": {"mean": 1.0},
          }
          spec = ConceptSpec(
              name="parity",
              definition="",
              expected_substructures=["parity"],
          )
          reward = compute_concept_reward(
              trace,
              spec,
              task_metrics={
                  "concept_reuse": 1.0,
                  "supporting_tasks": 1,
                  "entailed_feature_ids": ["F1"],
              },
          )
          assert reward > 0.3, reward
          aligned = compute_concept_reward(
              trace,
              spec,
              task_metrics={
                  "concept_reuse": 1.0,
                  "supporting_tasks": 1,
                  "entailed_feature_ids": ["F1"],
              },
              alignment=0.5,
          )
          assert aligned > reward
          PY
>>>>>>> 90830d08
        working-directory: reasoning-generalization-tracer
      - name: Smoke humanities CLI
        run: |
          rg-tracer humanities --dataset datasets/humanities/sample_claims.jsonl \
            --profile humanities > humanities.json
          test -s humanities.json
          python - <<'PY'
          import json

          data = json.load(open("humanities.json", "r", encoding="utf8"))
          assert data["records"], data
          assert any(record["abstained"] for record in data["records"])
          PY
        working-directory: reasoning-generalization-tracer
      - name: Smoke fallback pipeline
        run: |
          python - <<'PY'
from rg_tracer.fallback import run_academic_pipeline

          output = run_academic_pipeline(
              "datasets/humanities/sample_claims.jsonl"
          )
          assert output["summary"]["count"] >= 2
          assert any(not rec["abstained"] for rec in output["records"])
          assert any(rec["abstained"] for rec in output["records"])
          for record in output["records"]:
              if not record["abstained"]:
                  assert "posterior" in record
          PY
        working-directory: reasoning-generalization-tracer
      - name: Upload runs artifact
        if: always()
        uses: actions/upload-artifact@v3
        with:
          name: runs
          path: reasoning-generalization-tracer/runs
          if-no-files-found: ignore<|MERGE_RESOLUTION|>--- conflicted
+++ resolved
@@ -43,48 +43,7 @@
           python .github/scripts/validate_metrics.py
         working-directory: reasoning-generalization-tracer
       - name: Concept reward smoke
-<<<<<<< HEAD
         run: python .github/scripts/concept_smoke.py
-=======
-        run: |
-          python - <<'PY'
-from rg_tracer.concepts import ConceptSpec, compute_concept_reward
-
-          trace = {
-              "features": [
-                  {"id": "F1", "layer": 1, "importance": 0.7, "tags": ["parity"]}
-              ],
-              "edges": [],
-              "path_lengths": {"mean": 1.0},
-          }
-          spec = ConceptSpec(
-              name="parity",
-              definition="",
-              expected_substructures=["parity"],
-          )
-          reward = compute_concept_reward(
-              trace,
-              spec,
-              task_metrics={
-                  "concept_reuse": 1.0,
-                  "supporting_tasks": 1,
-                  "entailed_feature_ids": ["F1"],
-              },
-          )
-          assert reward > 0.3, reward
-          aligned = compute_concept_reward(
-              trace,
-              spec,
-              task_metrics={
-                  "concept_reuse": 1.0,
-                  "supporting_tasks": 1,
-                  "entailed_feature_ids": ["F1"],
-              },
-              alignment=0.5,
-          )
-          assert aligned > reward
-          PY
->>>>>>> 90830d08
         working-directory: reasoning-generalization-tracer
       - name: Smoke humanities CLI
         run: |
